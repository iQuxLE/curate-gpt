from pathlib import Path

<<<<<<< HEAD
from pydantic import BaseModel, ConfigDict
=======
>>>>>>> cf1277b7
import yaml
from pydantic import BaseModel


class DBSettings(BaseModel):

    model_config = ConfigDict(protected_namespaces=())

    name: str = "duckdb"
    """Name of the database."""

    model: str = "all-MiniLM-L6-v2"
    """Name of any embedding model"""

    hnsw_space: str = "cosine"
    """Space used for hnsw index (e.g. 'cosine')."""

    ef_construction: int = 128
    """
    Construction parameter for hnsw index.
    Higher values are more accurate but slower.
    """

    ef_search: int = 64
    """
    Search parameter for hnsw index.
    Higher values are more accurate but slower.
    """

    M: int = 16
    """M parameter for hnsw index"""

    def load_config(self, path: Path):
        with open(path) as file:
            config = yaml.safe_load(file)
            self.name = config.get("name", self.name)
            self.hnsw_space = config.get("hnsw_space", self.hnsw_space)
            self.model = config.get("model", self.model)
            self.ef_construction = config.get("ef_construction", self.ef_construction)
            self.ef_search = config.get("ef_search", self.ef_search)
            self.M = config.get("M", self.M)<|MERGE_RESOLUTION|>--- conflicted
+++ resolved
@@ -1,9 +1,6 @@
 from pathlib import Path
 
-<<<<<<< HEAD
 from pydantic import BaseModel, ConfigDict
-=======
->>>>>>> cf1277b7
 import yaml
 from pydantic import BaseModel
 
