from dataclasses import dataclass
from typing import Dict

import yaml
from jinja2 import Template
from pydantic import BaseModel

from curate_gpt.agents.base_agent import BaseAgent
from curate_gpt.conf.prompts import PROMPTS_DIR
from curate_gpt.extract import AnnotatedObject


class KnowledgeBaseSpecification(BaseModel):
    kb_name: str
    description: str
    attributes: str
    main_class: str


@dataclass
class BootstrapAgent(BaseAgent):

    def bootstrap_schema(self, specification: KnowledgeBaseSpecification) -> AnnotatedObject:
        """
        Bootstrap a schema for a knowledge base.

        :param specification: Specification for the knowledge base.
        :return:
        """
        # use a jinja template
        template = Template(open(PROMPTS_DIR / "bootstrap-schema.j2").read())
        prompt = template.render(**specification.model_dump())
        extractor = self.extractor
        model = extractor.model
        response = model.prompt(prompt)
        ao = extractor.deserialize(response.text(), format="yaml")
        return ao

    def bootstrap_data(
        self, specification: KnowledgeBaseSpecification = None, schema: Dict = None
    ) -> str:
        """
        Bootstrap data for a knowledge base.

        :param specification: Specification for the knowledge base.
        :param schema: Schema for the knowledge base.
        :return:
        """
        spec_str = None
        if specification is not None:
            preamble = "Use the following knowledge base schema specification"
            spec_str = yaml.dump(specification.model_dump(), sort_keys=False)
        if schema is not None:
            preamble = (
                "Make sure the object you create is consistent with the following linkml schema"
            )
            spec_str = yaml.dump(schema, sort_keys=False)
        if not spec_str:
            raise ValueError("No specification or schema provided")
        extractor = self.extractor
        model = extractor.model
<<<<<<< HEAD
        prompt = ("Generate an example instance data objects in YAML, inside a ```yaml...``` block\n"
                  "Choose any objects you like, but make them representative of the domain, "
                  "with rich comprehensive information.\n"
                  "For now, do not put any references in, as these will be added later."
                  "Separate each element with '---' breaks, such that each entry is a separate object\n"
                  "Do not include the root container class"
                  )
=======
        prompt = (
            "Generate an example instance data objects in YAML, inside a ```yaml...``` block\n"
            "Choose any objects you like, but make them representative of the domain, "
            "with rich comprehensive information\n"
            "Separate each element with '---' breaks, such that each entry is a separate object\n"
            "Do not include the root container class"
        )
>>>>>>> 244e39d3
        prompt += f"{preamble}:\n{spec_str}"
        response = model.prompt(prompt)
        txt = response.text()
        if "```" in txt:
            txt = txt.split("```")[1]
            txt = txt.strip()
            if txt.startswith("yaml"):
                txt = txt[4:]
                txt = txt.strip()
        return txt<|MERGE_RESOLUTION|>--- conflicted
+++ resolved
@@ -59,15 +59,6 @@
             raise ValueError("No specification or schema provided")
         extractor = self.extractor
         model = extractor.model
-<<<<<<< HEAD
-        prompt = ("Generate an example instance data objects in YAML, inside a ```yaml...``` block\n"
-                  "Choose any objects you like, but make them representative of the domain, "
-                  "with rich comprehensive information.\n"
-                  "For now, do not put any references in, as these will be added later."
-                  "Separate each element with '---' breaks, such that each entry is a separate object\n"
-                  "Do not include the root container class"
-                  )
-=======
         prompt = (
             "Generate an example instance data objects in YAML, inside a ```yaml...``` block\n"
             "Choose any objects you like, but make them representative of the domain, "
@@ -75,7 +66,6 @@
             "Separate each element with '---' breaks, such that each entry is a separate object\n"
             "Do not include the root container class"
         )
->>>>>>> 244e39d3
         prompt += f"{preamble}:\n{spec_str}"
         response = model.prompt(prompt)
         txt = response.text()
