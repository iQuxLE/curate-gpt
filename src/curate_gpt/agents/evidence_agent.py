import logging
from dataclasses import dataclass, field
from enum import Enum
from typing import Dict, List, Optional, Union

import yaml

from curate_gpt import BasicExtractor
from curate_gpt.agents.base_agent import BaseAgent
from curate_gpt.agents.chat_agent import ChatAgent, ChatResponse
from curate_gpt.formatters.format_utils import object_as_yaml
from curate_gpt.utils.tokens import estimate_num_tokens, max_tokens_by_model
from curate_gpt.wrappers import BaseWrapper

logger = logging.getLogger(__name__)


class EvidenceUpdatePolicyEnum(str, Enum):
    skip = "skip"
    append = "append"
    replace = "replace"


@dataclass
class EvidenceAgent(BaseAgent):
    """
    An agent to find evidence for an object by querying a reference source.

    The evidence agent is able to find (supporting and refuting) evidence for any of
    the following:

    - A simple statement in natural language
    - A simple structured dictionary object of key-value pairs
    - A complex structured dictionary object with nested key-value pairs

    The default source used is Pubmed, using :class:`PubmedWrapper` via :class:`ChatAgent`
    """

    chat_agent: Union[ChatAgent, BaseWrapper] = None

    evidence_update_policy: EvidenceUpdatePolicyEnum = field(default=EvidenceUpdatePolicyEnum.skip)

    def find_evidence(self, obj: Union[str, Dict]) -> ChatResponse:
        obj_as_str = obj if isinstance(obj, str) else object_as_yaml(obj)
        text = f"Find evidence in the given references to support an object: {obj_as_str}"
        return self.chat_agent.chat(text)

    def find_evidence_simple(self, query: str, limit: int = 10, **kwargs) -> Optional[List[Dict]]:
        logger.info(f"Finding evidence for: {query}")
        extractor = self.chat_agent.extractor
        if extractor is None:
            if isinstance(self.knowledge_source, BaseWrapper):
                extractor = self.knowledge_source.extractor
            if extractor is None:
                logger.warning("No extractor found. Using default.")
                extractor = BasicExtractor()
        chat_agent = self.chat_agent
        if isinstance(self.chat_agent, BaseWrapper):
            chat_agent = ChatAgent(
                knowledge_source=chat_agent,
                extractor=extractor,
            )
        collection = None
        # collection = self.chat_agent.knowledge_source_collection
        if collection is None:
            collection = self.knowledge_source_collection
        kwargs["collection"] = collection
        kb_results = list(
            chat_agent.knowledge_source.search(
                query, relevance_factor=chat_agent.relevance_factor, limit=limit, **kwargs
            )
        )
        # TODO: DRY
        while True:
            i = 0
            references = {}
            texts = []
            current_length = 0
            for obj, _, _obj_meta in kb_results:
                i += 1
                obj_text = yaml.dump({k: v for k, v in obj.items() if v}, sort_keys=False)
                references[str(i)] = obj_text
                texts.append(f"## Reference\n{obj_text}")
                current_length += len(obj_text)
            model = extractor.model
            logger.info(f"Using model: {model.model_id}")
            prompt = "---\nBackground literature:\n"
            prompt += "\n".join(texts)
            prompt += f"---\nHere is the Statement: {query}.\n"
            logger.debug(f"Candidate Prompt: {prompt}")
            estimated_length = estimate_num_tokens([prompt])
            logger.debug(
                f"Max tokens {extractor.model.model_id}: {max_tokens_by_model(extractor.model.model_id)}"
            )
            # TODO: use a more precise estimate of the length
            if estimated_length + 300 < max_tokens_by_model(extractor.model.model_id):
                break
            else:
                # remove least relevant
                logger.debug(f"Removing least relevant of {len(kb_results)}: {kb_results[-1]}")
                if not kb_results:
                    raise ValueError(f"Prompt too long: {prompt}.")
                kb_results.pop()

        logger.debug(f"Prompt: {prompt}")

        response = model.prompt(
            prompt,
            system="""
        You are a scientist assistant. Given a statement in subject-predicate-object form, your job is
        to look at the literature I provide you, and return an object that states whether the literature
        supports or refutes the statement.

        Return in YAML:

        ```
        - reference: IDENTIFIER  ## e.g PMID:123456
          supports: "SUPPORT" | "REFUTE" | "NO_EVIDENCE" | "PARTIAL" | "WRONG_STATEMENT"
          snippet: "EXCERPT"
          explanation: "<explanatory text, if necessary>"
        - ...
        ```

        Never put a space between the pubmed prefix and local ID. The correct way to write is PMID:123456.

        Do not include an entry if you cannot find it in the literature provided.

        Pay close attention to the predicate. For example, the following statement:

            Subject: The Sun Predicate: orbits Value: name: Mercury

        is false, because the subject and value are inverted. Use WRONG_STATEMENT in this case.

        Similarly, the following statement:

            Subject: Mercury Predicate: friend-of Value: name: The Sun

        Is false because the predicate is not correct for these two entities.
        Use WRONG_STATEMENT in this case.

        Additionally, if the statement is:

            Subject: Ebola Predicate: causes Value: {name: Bleeding, severity: Mild }

        And the literature says that Ebola causes SEVERE bleeding.
        Use WRONG_STATEMENT in this case.
        """,
        )
        response_text = response.text()
        if "```" in response_text:
            response_text = response_text.split("```")[1]
            response_text = response_text.strip()
            if response_text.startswith("yaml"):
                response_text = response_text[4:].strip()
        try:
            return yaml.safe_load(response_text)
        except Exception as e:
            logger.error(f"Error parsing response: {response_text}: {e}")
            return None

    def find_evidence_complex(
        self, obj: Union[str, Dict], label_field=None, statement_fields: Optional[List] = None
    ) -> Dict:
        if not label_field:
            for candidates in ["name", "label", "code"]:
                if candidates in obj:
                    label_field = candidates
                    break
        if not label_field:
            raise ValueError(f"No label field found in object {obj}")
        label = obj.get(label_field, None)
        if not label:
            raise ValueError(f"No label found in object {obj}")
        new_evidences = []
        for k, v in obj.items():
            if k == label_field:
                continue
            if statement_fields and k not in statement_fields:
                continue

            def _add_evidence(input_obj: dict) -> dict:
                if "evidence" in input_obj:
                    if self.evidence_update_policy == EvidenceUpdatePolicyEnum.skip:
                        return input_obj
                q = f"Subject: {label} Value: {yaml.dump(input_obj)}"
                evidence = self.find_evidence_simple(q)
                if evidence:
<<<<<<< HEAD
                    if "evidence" in input_obj and self.evidence_update_policy == EvidenceUpdatePolicyEnum.append:
=======
                    if (
                        "evidence" in input_obj
                        and self.evidence_update_policy == EvidenceUpdatePolicyEnum.append
                    ):
>>>>>>> 244e39d3
                        input_obj["evidence"].append(evidence)
                    else:
                        input_obj["evidence"] = evidence
                    new_evidences.append(evidence)

            if isinstance(v, list):
                for sub_obj in v:
                    if isinstance(sub_obj, dict):
                        _add_evidence(sub_obj)
            elif isinstance(v, dict):
                _add_evidence(v)
        logger.info(f"Found {len(new_evidences)} evidence objects.")
        return obj<|MERGE_RESOLUTION|>--- conflicted
+++ resolved
@@ -185,14 +185,10 @@
                 q = f"Subject: {label} Value: {yaml.dump(input_obj)}"
                 evidence = self.find_evidence_simple(q)
                 if evidence:
-<<<<<<< HEAD
-                    if "evidence" in input_obj and self.evidence_update_policy == EvidenceUpdatePolicyEnum.append:
-=======
                     if (
                         "evidence" in input_obj
                         and self.evidence_update_policy == EvidenceUpdatePolicyEnum.append
                     ):
->>>>>>> 244e39d3
                         input_obj["evidence"].append(evidence)
                     else:
                         input_obj["evidence"] = evidence
