"""Command line interface for curate-gpt."""

import csv
import gzip
import json
import logging
import os
import sys
import tempfile
import time
from pathlib import Path
from typing import Any, Dict, List, Optional, Union

import click
import jsonpatch
import pandas as pd
import requests
import yaml
from click_default_group import DefaultGroup
from linkml_runtime.dumpers import json_dumper
from linkml_runtime.utils.yamlutils import YAMLRoot
from llm import UnknownModelError, get_model, get_plugins
from llm.cli import load_conversation
from oaklib import get_adapter
from pydantic import BaseModel

from curate_gpt import ChromaDBAdapter, __version__
from curate_gpt.agents.bootstrap_agent import BootstrapAgent, KnowledgeBaseSpecification
from curate_gpt.agents.chat_agent import ChatAgent, ChatResponse
from curate_gpt.agents.concept_recognition_agent import AnnotationMethod, ConceptRecognitionAgent
from curate_gpt.agents.dase_agent import DatabaseAugmentedStructuredExtraction
from curate_gpt.agents.dragon_agent import DragonAgent
from curate_gpt.agents.evidence_agent import EvidenceAgent
from curate_gpt.agents.summarization_agent import SummarizationAgent
from curate_gpt.evaluation.dae_evaluator import DatabaseAugmentedCompletionEvaluator
from curate_gpt.evaluation.evaluation_datamodel import StratifiedCollection, Task
from curate_gpt.evaluation.runner import run_task
from curate_gpt.evaluation.splitter import stratify_collection
from curate_gpt.extract import AnnotatedObject
from curate_gpt.extract.basic_extractor import BasicExtractor
from curate_gpt.store import get_store
from curate_gpt.store.schema_proxy import SchemaProxy
from curate_gpt.utils.vectordb_operations import match_collections
from curate_gpt.wrappers import BaseWrapper, get_wrapper
from curate_gpt.wrappers.literature.pubmed_wrapper import PubmedWrapper
from curate_gpt.wrappers.ontology import OntologyWrapper

__all__ = [
    "main",
]


def dump(
    obj: Union[str, AnnotatedObject, Dict],
    format="yaml",
    old_object: Optional[Dict] = None,
    primary_key: Optional[str] = None,
) -> None:
    """
    Dump an object to stdout.

    :param obj:
    :param format:
    :param old_object: (when format=="patch")
    :param primary_key: (when format=="patch")
    :return:
    """
    if isinstance(obj, str):
        print(obj)
        return
    if isinstance(obj, AnnotatedObject):
        obj = obj.object
    if isinstance(obj, BaseModel):
        obj = obj.dict()
    if isinstance(obj, YAMLRoot):
        obj = json_dumper.to_dict(obj)
    if format is None or format == "yaml":
        set = yaml.dump(obj, sort_keys=False)
    elif format == "json":
        set = json.dumps(obj, indent=2)
    elif format == "blob":
        set = list(obj.values())[0]
    elif format == "patch":
        patch = jsonpatch.make_patch(old_object, obj)
        patch = jsonpatch.make_patch(old_object, obj)
        patch = json.loads(patch.to_string())
        if primary_key:
            pk_val = obj[primary_key]
            patch = {pk_val: patch}
        set = yaml.dump(patch, sort_keys=False)
    else:
        raise ValueError(f"Unknown format {format}")
    print(set)


# logger = logging.getLogger(__name__)

path_option = click.option("-p", "--path", help="Path to a file or directory for database.")
database_type_option = click.option(
    "-D",
    "--database-type",
    default="chromadb",
    show_default=True,
    help="Adapter to use for database, e.g. chromadb.",
)
docstore_database_type_option = click.option(
    "--docstore_database_type",
    default="chromadb",
    show_default=True,
    help="Docstore database type.")

model_option = click.option(
    "-m", "--model", help="Model to use for generation or embedding, e.g. gpt-4."
)
extract_format_option = click.option(
    "--extract-format",
    "-X",
    default="json",
    show_default=True,
    help="Format to use for extraction.",
)
schema_option = click.option("-s", "--schema", help="Path to schema.")
collection_option = click.option("-c", "--collection", help="Collection within the database.")
output_format_option = click.option(
    "-t",
    "--output-format",
    type=click.Choice(["yaml", "json", "blob", "csv", "patch"]),
    default="yaml",
    show_default=True,
    help="Output format for results.",
)
relevance_factor_option = click.option(
    "--relevance-factor", type=click.FLOAT, help="Relevance factor for search."
)
generate_background_option = click.option(
    "--generate-background/--no-generate-background",
    default=False,
    show_default=True,
    help="Whether to generate background knowledge.",
)
limit_option = click.option(
    "-l", "--limit", default=10, show_default=True, help="Number of results to return."
)
replace_option = click.option(
    "--replace/--no-replace",
    default=False,
    show_default=True,
    help="replace the database before indexing.",
)
append_option = click.option(
    "--append/--no-append", default=False, show_default=True, help="Append to the database."
)
encoding_option = click.option(
    "--encoding",
    default="utf-8",
    show_default=True,
    help="Encoding for files, e.g. iso-8859-1, cp1252. Specify 'detect' to infer using chardet.",
)
object_type_option = click.option(
    "--object-type",
    default="Thing",
    show_default=True,
    help="Type of object in index.",
)
description_option = click.option(
    "--description",
    help="Description of the collection.",
)
init_with_option = click.option(
    "--init-with",
    "-I",
    help="YAML string for initialization of main wrapper object.",
)
batch_size_option = click.option(
    "--batch-size", default=None, show_default=True, type=click.INT, help="Batch size for indexing."
)


def show_chat_response(response: ChatResponse, show_references: bool = True):
    """Show a chat response."""
    print("# Response:\n")
    click.echo(response.formatted_body)
    print("\n\n# Raw:\n")
    click.echo(response.body)
    if show_references:
        print("\n# References:\n")
        for ref, ref_text in response.references.items():
            print(f"\n## {ref}\n")
            print("```yaml")
            print(ref_text)
            print("```")
        print("# Uncited:")
        for ref, ref_text in response.uncited_references.items():
            print(f"\n## {ref}\n")
            print("```yaml")
            print(ref_text)
            print("```")


@click.group(
    cls=DefaultGroup,
    default="search",
    default_if_no_args=True,
)
@click.option("-v", "--verbose", count=True)
@click.option("-q", "--quiet")
@click.version_option(__version__)
def main(verbose: int, quiet: bool):
    """
    CLI for curate-gpt.

    :param verbose: Verbosity while running.
    :param quiet: Boolean to be quiet or verbose.
    """
    # logger = logging.getLogger()
    logging.basicConfig()
    logger = logging.root
    if verbose >= 2:
        logger.setLevel(level=logging.DEBUG)
    elif verbose == 1:
        logger.setLevel(level=logging.INFO)
    else:
        logger.setLevel(level=logging.WARNING)
    if quiet:
        logger.setLevel(level=logging.ERROR)
    logger.info(f"Logger {logger.name} set to level {logger.level}")


@main.command()
@path_option
@append_option
@collection_option
@model_option
@click.option("--text-field")
@object_type_option
@description_option
@database_type_option
@click.option(
    "--view",
    "-V",
    help="View/Proxy to use for the database, e.g. bioc.",
)
@click.option("--view-settings", help="YAML settings for the view wrapper.")
@click.option(
    "--glob/--no-glob", default=False, show_default=True, help="Whether to glob the files."
)
@click.option(
    "--collect/--no-collect", default=False, show_default=True, help="Whether to collect files."
)
@click.option(
    "--select",
    help="jsonpath to use to subselect from each JSON document.",
)
@click.option("--remove-field", multiple=True, help="Field to remove recursively from each object.")
@batch_size_option
@encoding_option
@click.argument("files", nargs=-1)
def index(
    files,
    path,
    append: bool,
    text_field,
    collection,
    model,
    object_type,
    description,
    batch_size,
    glob,
    view,
    select,
    collect,
    encoding,
    remove_field,
<<<<<<< HEAD
    database_type,
=======
    view_settings,
>>>>>>> 9f7fffa3
    **kwargs,
):
    """
    Index files.

    Indexing a json file:
        curategpt index -p duckdb/cities.duckdb -c cities -D duckdb ~/json_examples/cities.json -m all-MiniLM-L6-v2

    Indexing a folder of JSON files:

        curategpt index  -c doc files/*json

    Here each file is treated as a separate object. It is loaded into the collection called 'doc'.

    Use --glob if there are too many files to expand on the command line:

        curategpt index --glob -c doc "files/*json"

    By default no transformation is performed on the objects. However, curategpt comes
    with standard views for common formats. For example, to index a folder of HPO associations

        curategpt index --view bacdive -c bacdive strains.json

    The --select option can be used to customize the path that will be used for indexing.
    For example:

         curategpt index -c cde_ncit --select '$.DataElementQueryResults' context-*.json

    This will index the DataElementQueryResults from each file.

    """
    if os.path.isdir(path) & (database_type == "duckdb"):
        default_duckdb_path(path)
    db = get_store(database_type, path)
    db.text_lookup = text_field
    if glob:
        files = [str(gf.absolute()) for f in files for gf in Path().glob(f) if gf.is_file()]
    if view:
        view_args = {}
        if view_settings:
            view_args = yaml.safe_load(view_settings)
            logging.info(f"View settings: {view_args}")
        wrapper = get_wrapper(view, **view_args)
        if not object_type:
            object_type = wrapper.default_object_type
        if not description:
            description = f"{object_type} objects loaded from {str(files)[0:30]}"
    else:
        wrapper = None
    if collect:
        raise NotImplementedError
    if not append:
        if collection in db.list_collection_names():
            db.remove_collection(collection)
    if model is None:
        model = "openai:"
    if not files and wrapper:
        files = ["API"]
    for file in files:
        if encoding == "detect":
            import chardet

            # Read the first num_lines of the file
            lines = []
            with open(file, "rb") as f:
                try:
                    # Attempt to read up to num_lines lines from the file
                    for _ in range(100):
                        lines.append(next(f))
                except StopIteration:
                    # Reached the end of the file before reading num_lines lines
                    pass  # This is okay; just continue with the lines read so far
            # Concatenate lines into a single bytes object
            data = b"".join(lines)
            # Detect encoding
            result = chardet.detect(data)
            encoding = result["encoding"]
        logging.debug(f"Indexing {file}")
        if wrapper:
            wrapper.source_locator = file
            objs = wrapper.objects()  # iterator
        elif file.endswith(".json"):
            objs = json.load(open(file))
        elif file.endswith(".csv"):
            with open(file, encoding=encoding) as f:
                objs = list(csv.DictReader(f))
        elif file.endswith(".tsv.gz"):
            with gzip.open(file, "rt", encoding=encoding) as f:
                objs = list(csv.DictReader(f, delimiter="\t"))
        elif file.endswith(".tsv"):
            objs = list(csv.DictReader(open(file, encoding=encoding), delimiter="\t"))
        else:
            objs = yaml.safe_load_all(open(file, encoding=encoding))
        if isinstance(objs, (dict, BaseModel)):
            objs = [objs]
        if select:
            import jsonpath_ng as jp

            path_expr = jp.parse(select)
            new_objs = []
            for obj in objs:
                for match in path_expr.find(obj):
                    logging.debug(f"Match: {match.value}")
                    if isinstance(match.value, list):
                        new_objs.extend(match.value)
                    else:
                        new_objs.append(match.value)
            objs = new_objs
        if remove_field:
            raise NotImplementedError(
                "Use yq instead, e.g. yq eval 'del(.. | .evidence?)' input.yaml"
            )
        db.insert(objs, model=model, collection=collection, batch_size=batch_size)
    db.update_collection_metadata(
        collection, model=model, object_type=object_type, description=description
    )


@main.command(name="search")
@path_option
@collection_option
@limit_option
@relevance_factor_option
@database_type_option
@click.option(
    "--show-documents/--no-show-documents",
    default=False,
    show_default=True,
    help="Whether to show documents/text (e.g. for chromadb).",
)
@click.argument("query")
def search(query, path, collection, show_documents, database_type, **kwargs):
    """Search a collection using embedding search.

    curategpt search "Statue of Liberty" -p stagedb -c cities -D chromadb
    curategpt search "Statue of Liberty" -p duckdb/cities.duckdb -c cities -D duckdb --show-documents

    """
    db = get_store(database_type, path)
    results = db.search(query, collection=collection, **kwargs)
    i = 0
    for obj, distance, meta in results:
        i += 1
        print(f"## {i} DISTANCE: {distance}")
        print(yaml.dump(obj, sort_keys=False))
        if show_documents:
            print("```\n", obj, "\n```")


@main.command(name="all-by-all")
@path_option
@collection_option
@limit_option
@relevance_factor_option
@database_type_option
@click.option(
    "--other-collection",
    "-X",
    help="Other collection to compare against.",
)
@click.option(
    "--other-path",
    "-P",
    help="Path for other collection (defaults to main path).",
)
@click.option(
    "--threshold",
    type=click.FLOAT,
    help="Cosine smilarity threshold for matches.",
)
@click.option(
    "--ids-only/--no-ids-only",
    default=False,
    show_default=True,
    help="Whether to show only ids.",
)
@click.option(
    "--left-field",
    "-L",
    multiple=True,
    help="Field to show from left collection (can provide multiple).",
)
@click.option(
    "--right-field",
    "-R",
    multiple=True,
    help="Field to show from right collection (can provide multiple).",
)
@output_format_option
def all_by_all(
    path,
    collection,
    other_collection,
    other_path,
    threshold,
    ids_only,
    output_format,
    left_field,
    right_field,
    database_type,
    **kwargs,
):
    """Match two collections

    curategpt all-by-all -p stagedb -P stagedb -c objects_a -X objects_b -D chromadb --ids-only

    """
    db = get_store(database_type, path)
    other_db = get_store(database_type, path)
    if other_path is None:
        other_path = path
    results = match_collections(db, collection, other_collection, other_db)
    def _obj(obj: Dict, is_left=False) -> Any:
        if ids_only:
            obj = {"id": obj["id"]}
        if is_left and left_field:
            return {f"left_{k}": obj[k] for k in left_field}
        if not is_left and right_field:
            return {f"right_{k}": obj[k] for k in right_field}
        side = "left" if is_left else "right"
        obj = {f"{side}_{k}": v for k, v in obj.items()}
        return obj

    i = 0
    for obj1, obj2, sim in results:
        if threshold and sim < threshold:
            continue
        i += 1
        obj1 = _obj(obj1, is_left=True)
        obj2 = _obj(obj2, is_left=False)
        row = {**obj1, **obj2, "similarity": sim}
        if output_format == "csv":
            if i == 1:
                fieldnames = list(row.keys())
                dw = csv.DictWriter(sys.stdout, fieldnames=fieldnames)
                dw.writeheader()
            dw.writerow({k: v for k, v in row.items() if k in fieldnames})
            continue

        print(f"\n## Match {i} COSINE SIMILARITY: {sim}")
        dump(obj1, output_format)
        dump(obj2, output_format)


@main.command()
@path_option
@collection_option
@database_type_option
@click.argument("id")
def matches(id, path, collection, database_type):
    """Find matches for an ID.

        curategpt matches "Continuant" -p duckdb/objects.duckdb -c objects_a -D duckdb

    """
    db = get_store(database_type, path)
    # TODO: persist this in the database
    db.text_lookup = "label"
    obj = db.lookup(id, collection=collection)
    print(obj)
    results = db.matches(obj, collection=collection)
    i = 0
    for obj, distance, meta in results:
        i += 1
        print(f"## ID:- {obj['id']}")
        print(f"## DISTANCE- {distance}")
        # print(yaml.dump(obj, sort_keys=False))


@main.command()
@path_option
@collection_option
@model_option
@limit_option
@database_type_option
@click.option(
    "--identifier-field",
    "-I",
    help="Field to use as identifier (defaults to id).",
)
@click.option(
    "--label-field",
    "-L",
    help="Field to use as label (defaults to label).",
)
@click.option("-l", "--limit", default=50, show_default=True, help="Number of candidate terms.")
@click.option(
    "--input-file",
    "-i",
    type=click.File("r"),
    help="Input file (one text per line).",
)
@click.option(
    "--split-sentences/--no-split-sentences",
    "-s/-S",
    default=False,
    show_default=True,
    help="Whether to split sentences.",
)
# choose from options in AnnotationMethod
@click.option(
    "--method",
    "-M",
    default=AnnotationMethod.INLINE.value,
    show_default=True,
    type=click.Choice([m for m in AnnotationMethod]),
    help="Annotation method.",
)
@click.option(
    "--prefix",
    multiple=True,
    help="Prefix(es) for candidate IDs.",
)
@click.option(
    "--category",
    multiple=True,
    help="Category/ies for candidate IDs.",
)
@click.argument("texts", nargs=-1)
def annotate(
    texts,
    path,
    model,
    collection,
    input_file,
    split_sentences,
    category,
    prefix,
    identifier_field,
    label_field,
    database_type,
    **kwargs,
):
    """Concept recognition."""
    db = get_store(database_type, path)
    extractor = BasicExtractor()
    if input_file:
        texts = [line.strip() for line in input_file]
    if model:
        extractor.model_name = model
    # TODO: persist this in the database
    cr = ConceptRecognitionAgent(knowledge_source=db, extractor=extractor)
    if prefix:
        cr.prefixes = list(prefix)
    categories = list(category) if category else None
    if identifier_field:
        cr.identifier_field = identifier_field
    if label_field:
        cr.label_field = label_field
    if split_sentences:
        new_texts = []
        for text in texts:
            for sentence in text.split("."):
                new_texts.append(sentence.strip())
        texts = new_texts
    for text in texts:
        ao = cr.annotate(text, collection=collection, categories=categories, **kwargs)
        dump(ao)
        print("---\n")


@main.command()
@path_option
@collection_option
@database_type_option
@click.option(
    "-C/--no-C",
    "--conversation/--no-conversation",
    default=False,
    show_default=True,
    help="Whether to run in conversation mode.",
)
@model_option
@limit_option
@click.option(
    "--fields-to-predict",
    multiple=True,
)
@click.option(
    "--docstore-path",
    default=None,
    help="Path to a docstore to for additional unstructured knowledge.",
)
@click.option("--docstore-collection", default=None, help="Collection to use in the docstore.")
@generate_background_option
@click.option(
    "--rule",
    multiple=True,
    help="Rule to use for generating background knowledge.",
)
@schema_option
@click.option(
    "--input",
    "-i",
    default=None,
    help="Input file to extract.",
)
@output_format_option
@click.argument("text", nargs=-1)
def extract(
    text,
    input,
    path,
    docstore_path,
    docstore_collection,
    conversation,
    rule: List[str],
    model,
    schema,
    output_format,
    database_type,
    **kwargs,
):
    """Extract a structured object from text.

    This uses RAG to provide the most relevant example objects
    from the collection to guide the extraction.

    Example:

        curategpt extract -c ont_foodon \
           "Chip butties are scottish delicacies consisting of \
            a buttered roll filled with deep fried potato wedges"

    """
    db = get_store(database_type, path)
    if schema:
        schema_manager = SchemaProxy(schema)
    else:
        schema_manager = None

    # TODO: generalize
    filtered_kwargs = {k: v for k, v in kwargs.items() if v is not None}
    extractor = BasicExtractor()
    if model:
        extractor.model_name = model
    if schema_manager:
        db.schema_proxy = schema
        extractor.schema_proxy = schema_manager
    agent = DatabaseAugmentedStructuredExtraction(knowledge_source=db, extractor=extractor)
    if docstore_path or docstore_collection:
        agent.document_adapter = ChromaDBAdapter(docstore_path)
        agent.document_adapter_collection = docstore_collection
    if not text:
        if not input:
            raise ValueError("Must provide either text or input file.")
        text = list(open(input).readlines())
    text = "\n".join(text)
    ao = agent.extract(text, rules=rule, **filtered_kwargs)
    dump(ao.object, format=output_format)


@main.command()
@path_option
@collection_option
@database_type_option
@click.option(
    "-C/--no-C",
    "--conversation/--no-conversation",
    default=False,
    show_default=True,
    help="Whether to run in conversation mode.",
)
@model_option
@limit_option
@click.option(
    "--fields-to-predict",
    multiple=True,
)
@click.option(
    "--docstore-path",
    default=None,
    help="Path to a docstore to for additional unstructured knowledge.",
)
@click.option("--docstore-collection", default=None, help="Collection to use in the docstore.")
@generate_background_option
@click.option(
    "--rule",
    multiple=True,
    help="Rule to use for generating background knowledge.",
)
@click.option(
    "--output-directory",
    "-o",
    required=True,
)
@schema_option
@click.option(
    "--pubmed-id-file",
)
@click.argument("ids", nargs=-1)
def extract_from_pubmed(
    ids,
    pubmed_id_file,
    output_directory,
    path,
    docstore_path,
    docstore_collection,
    conversation,
    rule: List[str],
    model,
    schema,
    database_type,
    **kwargs,
):
    """Extract structured knowledge from a publication using its PubMed ID.

    For best results, use the PMID: prefix with PubMed IDs and the PMC: prefix with PMC IDs.
    Do not include the PMC prefix in the ID.

    Example:
    curategpt extract-from-pubmed -c ont_hp -o temp/ PMID:31851653

    See the `extract` command
    """
    db = get_store(database_type, path)
    if schema:
        schema_manager = SchemaProxy(schema)
    else:
        schema_manager = None

    # TODO: generalize
    filtered_kwargs = {k: v for k, v in kwargs.items() if v is not None}
    extractor = BasicExtractor()
    if model:
        extractor.model_name = model
    if schema_manager:
        db.schema_proxy = schema
        extractor.schema_proxy = schema_manager
    agent = DatabaseAugmentedStructuredExtraction(knowledge_source=db, extractor=extractor)
    if docstore_path or docstore_collection:
        agent.document_adapter = ChromaDBAdapter(docstore_path)
        agent.document_adapter_collection = docstore_collection
    if not ids:
        if not pubmed_id_file:
            raise ValueError("Must provide either text or input file.")
        ids = [x.strip() for x in open(pubmed_id_file).readlines()]
    pmw = PubmedWrapper()
    output_directory = Path(output_directory)
    output_directory.mkdir(exist_ok=True, parents=True)
    for pmid in ids:
        pmid_esc = pmid.replace(":", "_")
        text = pmw.fetch_full_text(pmid)
        if not text:
            logging.warning(f"Could not fetch text for {pmid}")
            continue
        else:
            ao = agent.extract(text, rules=rule, **filtered_kwargs)
            with open(output_directory / f"{pmid_esc}.yaml", "w") as f:
                f.write(yaml.dump(ao.object, sort_keys=False))
            with open(output_directory / f"{pmid_esc}.txt", "w") as f:
                f.write(text)


@main.group()
def bootstrap():
    "Bootstrap schema or data."


@bootstrap.command(name="schema")
@model_option
@click.option(
    "--config",
    "-C",
    required=True,
    help="path to yaml config",
)
def bootstrap_schema(config, model):
    """Bootstrap a knowledge base."""
    extractor = BasicExtractor()
    if model:
        extractor.model_name = model
    bootstrap_agent = BootstrapAgent(extractor=extractor)
    config_dict = yaml.safe_load(open(config))
    config = KnowledgeBaseSpecification(**config_dict)
    ao = bootstrap_agent.bootstrap_schema(config)
    dump(ao.object)


@bootstrap.command(name="data")
@model_option
@click.option(
    "--config",
    "-C",
    help="path to yaml config",
)
@click.option(
    "--schema",
    "-s",
    help="path to yaml linkml schema",
)
def bootstrap_data(config, schema, model):
    """Bootstrap a knowledge base."""
    extractor = BasicExtractor()
    if model:
        extractor.model_name = model
    bootstrap_agent = BootstrapAgent(extractor=extractor)
    if config:
        config_dict = yaml.safe_load(open(config))
        config = KnowledgeBaseSpecification(**config_dict)
    else:
        config = None
    if schema:
        schema_dict = yaml.safe_load(open(schema))
    else:
        schema_dict = None
    yaml_str = bootstrap_agent.bootstrap_data(specification=config, schema=schema_dict)
    print(yaml_str)


@main.command()
@path_option
@collection_option
@database_type_option
@docstore_database_type_option
@click.option(
    "-C/--no-C",
    "--conversation/--no-conversation",
    default=False,
    show_default=True,
    help="Whether to run in conversation mode.",
)
@model_option
@limit_option
@click.option(
    "-P", "--query-property", default="label", show_default=True, help="Property to use for query."
)
@click.option(
    "--fields-to-predict",
    multiple=True,
)
@click.option(
    "--docstore-path",
    default=None,
    help="Path to a docstore to for additional unstructured knowledge.",
)
@click.option("--docstore-collection", default=None, help="Collection to use in the docstore.")
@generate_background_option
@click.option(
    "--rule",
    multiple=True,
    help="Rule to use for generating background knowledge. These are included in the prompt.",
)
@extract_format_option
@schema_option
@output_format_option
@click.argument("query")
def complete(
    query,
    path,
    docstore_path,
    docstore_collection,
    conversation,
    rule: List[str],
    model,
    query_property,
    schema,
    extract_format,
    output_format,
    database_type,
    docstore_database_type,
    **kwargs,
):
    """
    Generate an entry from a query using object completion.

    Example:
    -------

        curategpt complete  -c obo_go "umbelliferose biosynthetic process"

    If the string looks like yaml (if it has a ':') then it will be parsed as yaml.

    E.g

        curategpt complete  -c obo_go "label: umbelliferose biosynthetic process"
        curategpt complete -p duckdb/objects.duckdb -c objects -D duckdb "label: more continuant"

    Pass ``--extract-format`` to make the extractor use a different internal representation
    when communicating to the LLM
    """
    db = get_store(database_type, path)
    if schema:
        schema_manager = SchemaProxy(schema)
    else:
        schema_manager = None

    # TODO: generalize
    filtered_kwargs = {k: v for k, v in kwargs.items() if v is not None}
    extractor = BasicExtractor()
    if extract_format:
        extractor.serialization_format = extract_format
    if model:
        extractor.model_name = model
    if schema_manager:
        db.schema_proxy = schema
        extractor.schema_proxy = schema_manager
    dac = DragonAgent(knowledge_source=db, extractor=extractor)
    if docstore_path or docstore_collection:
        dac.document_adapter = get_store(docstore_database_type,docstore_path)
        dac.document_adapter_collection = docstore_collection
    if ":" in query:
        query = yaml.safe_load(query)
    ao = dac.complete(query, context_property=query_property, rules=rule, **filtered_kwargs)
    dump(ao.object, format=output_format)


@main.command()
@path_option
@collection_option
@database_type_option
@docstore_database_type_option
@click.option(
    "-C/--no-C",
    "--conversation/--no-conversation",
    default=False,
    show_default=True,
    help="Whether to run in conversation mode.",
)
@model_option
@limit_option
@click.option(
    "-P", "--query-property", default="label", show_default=True, help="Property to use for query."
)
@click.option(
    "--fields-to-predict",
    "-Z",
    multiple=True,
)
@click.option(
    "--docstore-path",
    default=None,
    help="Path to a docstore to for additional unstructured knowledge.",
)
@click.option("--docstore-collection", default=None, help="Collection to use in the docstore.")
@generate_background_option
@click.option(
    "--rule",
    multiple=True,
    help="Rule to use for generating background knowledge. These are included in the prompt.",
)
@extract_format_option
@schema_option
@output_format_option
@click.option("--primary-key", help="Primary key for patch output.")
@click.argument("where", nargs=-1)
def update(
    where,
    path,
    collection,
    docstore_path,
    docstore_collection,
    conversation,
    rule: List[str],
    model,
    query_property,
    schema,
    extract_format,
    output_format,
    primary_key,
    database_type,
    docstore_database_type,
    **kwargs,
):
    """
    Update an entry from a database using object completion.
    Example:
    -------
        curategpt update -X yaml --model gpt-4o -p db -c disease -Z description name: Asthma --primary-key name -t patch > patch.yaml
        curategpt update -X yaml --model gpt-4o -p duckdb/objects.duckdb -c objects -D duckdb -Z definition id: Continuant --primary-key id -t patch > patch.yaml

    """
    db = get_store(database_type, path)
    where_str = " ".join(where)
    where_q = yaml.safe_load(where_str)
    if schema:
        schema_manager = SchemaProxy(schema)
    else:
        schema_manager = None
    # TODO: generalize
    filtered_kwargs = {k: v for k, v in kwargs.items() if v is not None}
    extractor = BasicExtractor()
    if extract_format:
        extractor.serialization_format = extract_format
    if model:
        extractor.model_name = model
    if schema_manager:
        db.schema_proxy = schema
        extractor.schema_proxy = schema_manager
    dac = DragonAgent(knowledge_source=db, extractor=extractor)
    if docstore_path or docstore_collection:
        dac.document_adapter = get_store(docstore_database_type,docstore_path)
        dac.document_adapter_collection = docstore_collection
    for obj, _s, _meta in db.find(where_q, collection=collection):
        # click.echo(f"{obj}")
        logging.debug(f"Updating {obj}")
        ao = dac.complete(
            obj,
            context_property=query_property,
            rules=rule,
            collection=collection,
            **filtered_kwargs,
        )
        if output_format == "yaml":
            click.echo("---")
        dump(ao.object, format=output_format, old_object=obj, primary_key=primary_key)


@main.command()
@path_option
@collection_option
@database_type_option
@docstore_database_type_option
@click.option(
    "-C/--no-C",
    "--conversation/--no-conversation",
    default=False,
    show_default=True,
    help="Whether to run in conversation mode.",
)
@model_option
@limit_option
@click.option(
    "-P", "--query-property", default="label", show_default=True, help="Property to use for query."
)
@click.option(
    "--fields-to-predict",
    "-Z",
    multiple=True,
)
@click.option(
    "--docstore-path",
    default=None,
    help="Path to a docstore to for additional unstructured knowledge.",
)
@click.option("--docstore-collection", default=None, help="Collection to use in the docstore.")
@click.option(
    "--rule",
    multiple=True,
    help="Rule to use for generating background knowledge. These are included in the prompt.",
)
@extract_format_option
@schema_option
@output_format_option
@click.option("--primary-key", help="Primary key for patch output.")
@click.argument("where", nargs=-1)
def review(
    where,
    path,
    collection,
    docstore_path,
    docstore_collection,
    conversation,
    rule: List[str],
    model,
    query_property,
    schema,
    extract_format,
    output_format,
    primary_key,
    database_type,
    docstore_database_type,
    **kwargs,
):
    """
    Review entries.

    Example:
    -------

        curategpt review  -c obo_obi "{}" -Z definition -t patch \
          --primary-key original_id --rule "make definitions simple and easy to read by domain scientists. \
             At the same time, conform to genus-differentia style and OBO best practice."

    """
    where_str = " ".join(where)
    where_q = yaml.safe_load(where_str)
    db = get_store(database_type, path)
    if schema:
        schema_manager = SchemaProxy(schema)
    else:
        schema_manager = None

    # TODO: generalize
    filtered_kwargs = {k: v for k, v in kwargs.items() if v is not None}
    extractor = BasicExtractor()
    if extract_format:
        extractor.serialization_format = extract_format
    if model:
        extractor.model_name = model
    if schema_manager:
        db.schema_proxy = schema
        extractor.schema_proxy = schema_manager
    dac = DragonAgent(knowledge_source=db, extractor=extractor)
    if docstore_path or docstore_collection:
        dac.document_adapter = get_store(docstore_database_type, docstore_path)
        dac.document_adapter_collection = docstore_collection
    for obj, _s, _meta in db.find(where_q, collection=collection):
        logging.debug(f"Updating {obj}")
        ao = dac.review(
            obj,
            rules=rule,
            collection=collection,
            context_property=query_property,
            primary_key=primary_key,
            **filtered_kwargs,
        )
        if output_format == "yaml":
            print("---")
        dump(ao.object, format=output_format, old_object=obj, primary_key=primary_key)


@main.command()
@path_option
@collection_option
@database_type_option
@docstore_database_type_option
@click.option(
    "-C/--no-C",
    "--conversation/--no-conversation",
    default=False,
    show_default=True,
    help="Whether to run in conversation mode.",
)
@model_option
@limit_option
@click.option(
    "-P", "--query-property", default="label", show_default=True, help="Property to use for query."
)
@click.option(
    "--fields-to-predict",
    multiple=True,
)
@click.option(
    "--docstore-path",
    default=None,
    help="Path to a docstore to for additional unstructured knowledge.",
)
@click.option("--docstore-collection", default=None, help="Collection to use in the docstore.")
@generate_background_option
@click.option(
    "--rule",
    multiple=True,
    help="Rule to use for generating background knowledge.",
)
@schema_option
@extract_format_option
@output_format_option
@click.argument("input_file")
def complete_multiple(
    input_file,
    path,
    docstore_path,
    docstore_collection,
    conversation,
    rule: List[str],
    model,
    query_property,
    schema,
    output_format,
    extract_format,
    database_type,
    docstore_database_type,
    **kwargs,
):
    """
    Generate an entry from a query using object completion for multiple objects.

    Example:
    -------
        curategpt complete-multiple -c obo_go -P label terms.txt
    """
    # TODO: NOT TESTED
    db = get_store(database_type, path)
    if schema:
        schema_manager = SchemaProxy(schema)
    else:
        schema_manager = None

    # TODO: generalize
    filtered_kwargs = {k: v for k, v in kwargs.items() if v is not None}
    extractor = BasicExtractor(serialization_format=extract_format)
    if model:
        extractor.model_name = model
    if schema_manager:
        db.schema_proxy = schema
        extractor.schema_proxy = schema_manager
    dac = DragonAgent(knowledge_source=db, extractor=extractor)
    if docstore_path or docstore_collection:
        dac.document_adapter = get_store(docstore_database_type,docstore_path)
        dac.document_adapter_collection = docstore_collection
    with open(input_file) as f:
        queries = [l.strip() for l in f.readlines()]
        for query in queries:
            query = query.split("\t")[0]
            if ":" in query:
                query = yaml.safe_load(query)
            ao = dac.complete(query, context_property=query_property, rules=rule, **filtered_kwargs)
            print("---")
            dump(ao.object, format=output_format)


@main.command()
@path_option
@collection_option
<<<<<<< HEAD
@database_type_option
@docstore_database_type_option
=======
@model_option
@limit_option
@click.option(
    "-P", "--query-property", default="label", show_default=True, help="Property to use for query."
)
@click.option(
    "--fields-to-predict",
    multiple=True,
)
@click.option(
    "--number-of-entries",
    "-N",
    default=5,
    show_default=True,
    help="number of entries to generate",
)
@click.option(
    "--docstore-path",
    default=None,
    help="Path to a docstore to for additional unstructured knowledge.",
)
@click.option("--docstore-collection", default=None, help="Collection to use in the docstore.")
@generate_background_option
@click.option(
    "--rule",
    multiple=True,
    help="Rule to use for generating background knowledge.",
)
@schema_option
@extract_format_option
@output_format_option
def complete_auto(
    path,
    collection,
    docstore_path,
    docstore_collection,
    rule: List[str],
    model,
    query_property,
    schema,
    output_format,
    extract_format,
    number_of_entries,
    **kwargs,
):
    """
    Generate new KB entries, using model to choose new entities.

    Example:
    -------
        curategpt complete-auto -c obo_go -N 5
    """
    db = ChromaDBAdapter(path)
    if schema:
        schema_manager = SchemaProxy(schema)
    else:
        schema_manager = None

    # TODO: generalize
    filtered_kwargs = {k: v for k, v in kwargs.items() if v is not None}
    extractor = BasicExtractor(serialization_format=extract_format)
    if model:
        extractor.model_name = model
    if schema_manager:
        db.schema_proxy = schema
        extractor.schema_proxy = schema_manager
    dac = DragonAgent(knowledge_source=db, extractor=extractor)
    if docstore_path or docstore_collection:
        dac.document_adapter = ChromaDBAdapter(docstore_path)
        dac.document_adapter_collection = docstore_collection
    i = 0
    while i < number_of_entries:
        queries = dac.generate_queries(
            context_property=query_property, n=number_of_entries, collection=collection
        )
        logging.info(f"SUGGESTIONS: {queries}")
        if not queries:
            raise ValueError("No results")
        for query in queries:
            logging.info(f"SUGGESTION: {query}")
            ao = dac.complete(
                query,
                context_property=query_property,
                rules=rule,
                collection=collection,
                **filtered_kwargs,
            )
            print("---")
            dump(ao.object, format=output_format)
            i += 1


@main.command()
@path_option
@collection_option
>>>>>>> 9f7fffa3
@click.option(
    "-C/--no-C",
    "--conversation/--no-conversation",
    default=False,
    show_default=True,
    help="Whether to run in conversation mode.",
)
@model_option
@limit_option
@click.option("--field-to-predict", "-F", help="Field to predict")
@click.option(
    "--docstore-path",
    default=None,
    help="Path to a docstore to for additional unstructured knowledge.",
)
@click.option("--docstore-collection", default=None, help="Collection to use in the docstore.")
@click.option(
    "--generate-background/--no-generate-background",
    default=False,
    show_default=True,
    help="Whether to generate background knowledge.",
)
@click.option(
    "--rule",
    multiple=True,
    help="Rule to use for generating background knowledge.",
)
@click.option(
    "--id-file",
    "-i",
    type=click.File("r"),
    help="File to read ids from.",
)
@click.option(
    "--missing-only/--no-missing-only",
    default=True,
    show_default=True,
    help="Only generate missing values.",
)
@schema_option
def complete_all(
    path,
    collection,
    docstore_path,
    docstore_collection,
    conversation,
    rule: List[str],
    model,
    field_to_predict,
    schema,
    id_file,
    database_type,
    docstore_database_type,
    **kwargs,
):
    """
    Generate missing values for all objects

    Example:
    -------
        curategpt generate  -c obo_go
    """
    # TODO: NOT TESTED
    db = get_store(database_type, path)
    if schema:
        schema_manager = SchemaProxy(schema)
    else:
        schema_manager = None

    # TODO: generalize
    filtered_kwargs = {k: v for k, v in kwargs.items() if v is not None}
    extractor = BasicExtractor()
    if model:
        extractor.model_name = model
    if schema_manager:
        db.schema_proxy = schema
        extractor.schema_proxy = schema_manager
    dae = DragonAgent(knowledge_source=db, extractor=extractor)
    if docstore_path or docstore_collection:
        dae.document_adapter = get_store(docstore_database_type,docstore_path)
        dae.document_adapter_collection = docstore_collection
    object_ids = None
    if id_file:
        object_ids = [line.strip() for line in id_file.readlines()]
    it = dae.generate_all(
        collection=collection,
        field_to_predict=field_to_predict,
        rules=rule,
        object_ids=object_ids,
        **filtered_kwargs,
    )
    for pred in it:
        print(yaml.dump(pred.dict(), sort_keys=False))


@main.command()
@path_option
@collection_option
@database_type_option
@docstore_database_type_option
@click.option("--test-collection", "-T", required=True, help="Collection to use as the test set")
@click.option(
    "--hold-back-fields",
    "-F",
    required=True,
    help="Comma separated list of fields to predict in the test.",
)
@click.option(
    "--mask-fields",
    "-M",
    help="Comma separated list of fields to mask in the test.",
)
@model_option
@limit_option
@click.option(
    "--docstore-path",
    default=None,
    help="Path to a docstore to for additional unstructured knowledge.",
)
@click.option("--docstore-collection", default=None, help="Collection to use in the docstore.")
@click.option(
    "--generate-background/--no-generate-background",
    default=False,
    show_default=True,
    help="Whether to generate background knowledge.",
)
@click.option(
    "--rule",
    multiple=True,
    help="Rule to use for generating background knowledge.",
)
@click.option(
    "--report-file",
    "-o",
    type=click.File("w"),
    help="File to write report to.",
)
@click.option(
    "--num-tests",
    default=None,
    show_default=True,
    help="Number (max) of tests to run.",
)
@schema_option
def generate_evaluate(
    path,
    docstore_path,
    docstore_collection,
    model,
    schema,
    test_collection,
    num_tests,
    hold_back_fields,
    mask_fields,
    rule: List[str],
    database_type,
    docstore_database_type,
    **kwargs,
):
    """
    Evaluate generate using a test set.

    Example:
    -------
        curategpt -v generate-evaluate -c cdr_training -T cdr_test -F statements -m gpt-4
    """
    db = get_store(database_type,path)
    if schema:
        schema_manager = SchemaProxy(schema)
    else:
        schema_manager = None

    # filtered_kwargs = {k: v for k, v in kwargs.items() if v is not None}
    extractor = BasicExtractor()
    if model:
        extractor.model_name = model
    if schema_manager:
        db.schema_proxy = schema
        extractor.schema_proxy = schema_manager
    rage = DragonAgent(knowledge_source=db, extractor=extractor)
    if docstore_path or docstore_collection:
        rage.document_adapter = get_store(docstore_database_type,docstore_path)
        rage.document_adapter_collection = docstore_collection
    hold_back_fields = hold_back_fields.split(",")
    mask_fields = mask_fields.split(",") if mask_fields else []
    evaluator = DatabaseAugmentedCompletionEvaluator(
        agent=rage, fields_to_predict=hold_back_fields, fields_to_mask=mask_fields
    )
    results = evaluator.evaluate(test_collection, num_tests=num_tests, **kwargs)
    print(yaml.dump(results.dict(), sort_keys=False))


@main.command()
@path_option
@collection_option
@click.option(
    "--hold-back-fields",
    "-F",
    help="Comma separated list of fields to predict in the test.",
)
@click.option(
    "--mask-fields",
    "-M",
    help="Comma separated list of fields to mask in the test.",
)
@model_option
@limit_option
@click.option(
    "--generate-background/--no-generate-background",
    default=False,
    show_default=True,
    help="Whether to generate background knowledge.",
)
@click.option(
    "--rule",
    multiple=True,
    help="Rule to use for generating background knowledge.",
)
@click.option(
    "--report-file",
    "-o",
    type=click.File("w"),
    help="File to write report to.",
)
@click.option(
    "--num-testing",
    default=None,
    show_default=True,
    help="Number (max) of tests to run.",
)
@click.option(
    "--working-directory",
    "-W",
    help="Working directory to use.",
)
@click.option(
    "--fresh/--no-fresh",
    default=False,
    show_default=True,
    help="Whether to rebuild test/train collections.",
)
@generate_background_option
@click.argument("tasks", nargs=-1)
def evaluate(
    tasks,
    working_directory,
    path,
    model,
    generate_background,
    num_testing,
    hold_back_fields,
    mask_fields,
    rule: List[str],
    collection,
    **kwargs,
):
    """
    Evaluate given a task configuration.

    Example:
    -------
        curategpt evaluate src/curate_gpt/conf/tasks/bio-ont.tasks.yaml
    """
    normalized_tasks = []
    for task in tasks:
        if ":" in task:
            task = yaml.safe_load(task)
        else:
            task = yaml.safe_load(open(task))
        if isinstance(task, list):
            normalized_tasks.extend(task)
        else:
            normalized_tasks.append(task)
    for task in normalized_tasks:
        task_obj = Task(**task)
        if path:
            task_obj.path = path
        if working_directory:
            task_obj.working_directory = working_directory
        if collection:
            task_obj.source_collection = collection
        if model:
            task_obj.model_name = model
        if hold_back_fields:
            task_obj.hold_back_fields = hold_back_fields.split(",")
        if mask_fields:
            task_obj.mask_fields = mask_fields.split(",")
        if num_testing is not None:
            task_obj.num_testing = int(num_testing)
        if generate_background:
            task_obj.generate_background = generate_background
        if rule:
            # TODO
            task_obj.rules = rule
        result = run_task(task_obj, **kwargs)
        print(yaml.dump(result.dict(), sort_keys=False))


@main.command()
@database_type_option
@path_option
@click.option("--collections", required=True)
@click.option("--models", default="gpt-3.5-turbo")
@click.option("--fields-to-mask", default="id,original_id")
@click.option("--fields-to-predict", required=True)
@click.option("--num-testing", default=50, show_default=True)
@click.option("--background", default="false", show_default=True)
def evaluation_config(collections, models, fields_to_mask, fields_to_predict, background, **kwargs):
    tasks = []
    # TODO: is there anything to do?
    # db = get_store(kwargs["database_type"], kwargs["path"])
    for collection in collections.split(","):
        for model in models.split(","):
            for fp in fields_to_predict.split(","):
                for bg in background.split(","):
                    tc = Task(
                        source_db_path="db",
                        target_db_path="db",
                        model_name=model,
                        source_collection=collection,
                        fields_to_predict=[fp],
                        fields_to_mask=fields_to_mask.split(","),
                        generate_background=json.loads(bg),
                        stratified_collection=StratifiedCollection(
                            training_set_collection=f"{collection}_training",
                            testing_set_collection=f"{collection}_testing",
                        ),
                        **kwargs,
                    )
                    tasks.append(tc.dict(exclude_unset=True))
    print(yaml.dump(tasks, sort_keys=False))


@main.command()
@click.option(
    "--include-expected/--no-include-expected",
    "-E",
    default=False,
    show_default=True,
)
@click.argument("files", nargs=-1)
def evaluation_compare(files, include_expected=False):
    """Compare evaluation results."""
    dfs = []
    predicted_cols = []
    other_cols = []
    differentia_col = "method"
    for f in files:
        df = pd.read_csv(f, sep="\t", comment="#")
        df[differentia_col] = f
        if include_expected:
            include_expected = False
            base_df = df.copy()
            base_df[differentia_col] = "source"
            for c in base_df.columns:
                if c.startswith("expected_"):
                    new_col = c.replace("expected_", "predicted_")
                    base_df[new_col] = base_df[c]
            dfs.append(base_df)
        dfs.append(df)
        for c in df.columns:
            if c in predicted_cols or c in other_cols:
                continue
            if c.startswith("predicted_"):
                predicted_cols.append(c)
            else:
                other_cols.append(c)
    df = pd.concat(dfs)
    # df = pd.melt(df, id_vars=["masked_id", "file"], value_vars=["predicted_definition"])
    df = pd.melt(df, id_vars=list(other_cols), value_vars=list(predicted_cols))
    df = df.sort_values(by=list(other_cols))
    df.to_csv(sys.stdout, sep="\t", index=False)


@main.command()
@click.option(
    "--system",
    "-s",
    help="System gpt prompt to use.",
)
@click.option(
    "--prompt",
    "-p",
    default="What is the definition of {column}?",
)
@model_option
@click.argument("file")
def multiprompt(file, model, system, prompt):
    if model is None:
        model = "gpt-3.5-turbo"
    model_obj = get_model(model)
    with open(file) as f:
        for row in csv.DictReader(f, delimiter="\t"):
            resp = model_obj.prompt(system=system, prompt=prompt.format(**row)).text()
            resp = resp.replace("\n", " ")
            print("\t".join(list(row.values()) + [resp]))


@main.command()
@collection_option
@path_option
@model_option
@database_type_option
@click.option(
    "--show-references/--no-show-references",
    default=True,
    show_default=True,
    help="Whether to show references.",
)
@click.option(
    "_continue",
    "-C",
    "--continue",
    is_flag=True,
    flag_value=-1,
    help="Continue the most recent conversation.",
)
@click.option(
    "conversation_id",
    "--cid",
    "--conversation",
    help="Continue the conversation with the given ID.",
)
@click.argument("query")
def ask(query, path, collection, model, show_references, _continue, conversation_id, database_type):
    """Chat with data in a collection.

    Example:

        curategpt ask -c obo_go "What are the parts of the nucleus?"

    """
    db = get_store(database_type, path)
    extractor = BasicExtractor()
    if model:
        extractor.model_name = model
    conversation = None
    if conversation_id or _continue:
        # Load the conversation - loads most recent if no ID provided
        try:
            conversation = load_conversation(conversation_id)
            print(f"CONTINUING CONVERSATION {conversation}")
        except UnknownModelError as ex:
            raise click.ClickException(str(ex)) from ex
    chatbot = ChatAgent(path)
    chatbot.extractor = extractor
    chatbot.knowledge_source = db
    response = chatbot.chat(query, collection=collection, conversation=conversation)
    show_chat_response(response, show_references)


@main.command()
@click.option("--patch", help="Patch file.")
@click.option("--primary-key", help="Primary key for patch output")
@click.argument("input_file")
def apply_patch(input_file, patch, primary_key):
    """Apply a patch to a file/KB.

    This can be executed after `update`
    """
    objs = list(yaml.safe_load_all(open(input_file)))
    logging.info(f"Applying patch to {len(objs)} objects")
    patch = yaml.safe_load(open(patch))
    if primary_key:
        for inner_obj in objs:
            pk_val = inner_obj[primary_key]
            if pk_val in patch:
                actual_patch = patch[pk_val]
                logging.debug(f"Applying: {actual_patch}")
                jsonpatch.apply_patch(inner_obj, actual_patch, in_place=True)
    else:
        for obj in objs:
            jsonpatch.apply_patch(obj, patch, in_place=True)
    logging.info(f"Writing patch output for {len(objs)} objects")
    for obj in objs:
        print("---")
        print(yaml.dump(obj, sort_keys=False))


@main.command()
@collection_option
@path_option
@model_option
@database_type_option
@click.option(
    "--show-references/--no-show-references",
    default=True,
    show_default=True,
    help="Whether to show references.",
)
@click.option(
    "_continue",
    "-C",
    "--continue",
    is_flag=True,
    flag_value=-1,
    help="Continue the most recent conversation.",
)
@click.option(
    "conversation_id",
    "--cid",
    "--conversation",
    help="Continue the conversation with the given ID.",
)
@click.option(
    "--select",
    help="jsonpath expression to select objects from the input file.",
)
@click.argument("query")
def citeseek(query, path, collection, model, show_references, _continue, select, conversation_id, database_type):
    """Find citations for an object or statement.

    You can pass in a statement directly as an argument

    Example:

        curategpt -citeseek --model gpt-4o "Ivermectin cures COVID-19"

    Returns:

    .. code-block:: yaml

      - reference: PMID:35657909
        supports: REFUTE
        snippet: 'COVID-19 update: NIH recommends against ivermectin.'
        explanation: This reference clearly states that the National Institutes of Health
          (NIH) recommends against the use of ivermectin for COVID-19 treatment.
      - reference: PMID:35225114
        supports: REFUTE
        snippet: Due to concern for adverse events, specifically neurotoxicity, as well
          as a paucity of supporting evidence, the use of ivermectin as a routine treatment
          or preventive measure for COVID-19 infection is not recommended at this time.
        explanation: The reference indicates concerns about adverse events and a lack
          of supporting evidence, leading to the conclusion that ivermectin is not recommended
          for COVID-19 treatment.

    You can also pass a YAML file as an argument. All assertions within the YAML file
    will be individually checked.

    Example:

        curategpt -v  citeseek --model gpt-4o tests/input/citeseek-test.yaml
        curategpt -v citeseek --model gpt-4o -p duckdb/objects.duckdb -D duckdb "Continuant"


    """
    db = get_store(database_type, path)
    extractor = BasicExtractor()
    if model:
        extractor.model_name = model
    if not collection or collection == "pubmed":
        chatbot = PubmedWrapper(local_store=db, extractor=extractor)
    else:
        chatbot = ChatAgent(db, extractor=extractor, knowledge_source_collection=collection)
    ea = EvidenceAgent(chat_agent=chatbot)
    if Path(query).exists():
        try:
            logging.info(f"Testing if query is a file: {query}")
            parsed_obj = list(yaml.safe_load_all(open(query)))
            if isinstance(parsed_obj, list):
                objs = parsed_obj
            else:
                objs = [parsed_obj]
            logging.info(f"Loaded {len(objs)} objects from {query}")
            if select:
                logging.info(f"Selecting objects using {select}")
                # TODO: DRY
                import jsonpath_ng as jp

                path_expr = jp.parse(select)
                new_objs = []
                for obj in objs:
                    for match in path_expr.find(obj):
                        logging.debug(f"Match: {match.value}")
                        if isinstance(match.value, list):
                            new_objs.extend(match.value)
                        else:
                            new_objs.append(match.value)
                objs = new_objs
                logging.info(f"New {len(objs)} objects from {select}")
            for obj in objs:
                enhanced_obj = ea.find_evidence_complex(obj)
                print("---")
                print(yaml.dump(enhanced_obj, sort_keys=False), flush=True)
            return
        except Exception as ex:
            print(f"Error reading {query}: {ex}")
    logging.info(f"Query: {query}")
    response = ea.find_evidence_simple(query)
    print(yaml.dump(response, sort_keys=False))


@main.command()
@collection_option
@path_option
@model_option
@database_type_option
@click.option("--view", "-V", help="Name of the wrapper to use.")
@click.option("--name-field", help="Field for names.")
@click.option("--description-field", help="Field for descriptions.")
@click.option("--system-prompt", help="System gpt prompt to use.")
@click.argument("ids", nargs=-1)
def summarize(ids, path, collection, model, view, database_type, **kwargs):
    """
    Summarize a list of objects.

    Retrieves objects by ID from a knowledge source or wrapper and summarizes them.

    (this is a partial implementation of TALISMAN using CurateGPT)

    Example:
    -------
      curategpt summarize --model llama-2-7b-chat -V alliance_gene \
        --name-field symbol --description-field automatedGeneSynopsis \
        --system-prompt "What functions do these genes share?" \
        HGNC:3239 HGNC:7632 HGNC:4458 HGNC:9439 HGNC:29427 \
        HGNC:1160  HGNC:26270 HGNC:24682 HGNC:7225 HGNC:13797 \
        HGNC:9118  HGNC:6396  HGNC:9179 HGNC:25358
    """
    # TODO: with llama-2-7b-chat it's not working (ChunkedEncodingError)
    db = get_store(database_type, path)
    extractor = BasicExtractor()
    if model:
        extractor.model_name = model
    if view:
        db = get_wrapper(view)
    agent = SummarizationAgent(db, extractor=extractor, knowledge_source_collection=collection)
    response = agent.summarize(ids, **kwargs)
    print("# Response:")
    click.echo(response)


@main.command()
def plugins():
    "List installed plugins"
    print(yaml.dump(get_plugins()))


@main.group()
def collections():
    "Operate on collections in the store."


@collections.command(name="list")
@click.option(
    "--minimal/--no-minimal",
    default=False,
    show_default=True,
    help="Whether to show minimal information.",
)
@click.option(
    "--derived/--no-derived",
    default=True,
    show_default=True,
    help="Whether to show derived information.",
)
@click.option(
    "--peek/--no-peek",
    default=False,
    show_default=True,
    help="Whether to peek at the first few entries of the collection.",
)
@database_type_option
@path_option
def list_collections(database_type, path, peek: bool, minimal: bool, derived: bool):
    """List all collections"""
    logging.info(f"Listing collections in {path}")
    db = get_store(database_type, path)
    logging.info(f"Initialized: {db}")
    for cn in db.list_collection_names():
        if minimal:
            print(f"## Collection: {cn}")
            continue
        cm = db.collection_metadata(cn, include_derived=derived)
        if database_type == "chromadb":
            # TODO: make get_or_create abstract and implement in DBAdapter?
            c = db.client.get_or_create_collection(cn)
            print(f"## Collection: {cn} N={c.count()} meta={c.metadata} // {cm}")
            if peek:
                r = c.peek()
                for id_ in r["ids"]:
                    print(f" - {id_}")
        if database_type == "duckdb":
            print(f"## Collection: {cm}")
            if peek:
                # making sure if o[id] finds nothing we get the full obj
                r = list(db.peek(cn))
                for o, _, _ in r:
                    if 'id' in o:
                        print(f" - {o['id']}")
                    else:
                        print(f" - {o}")


@collections.command(name="delete")
@collection_option
@path_option
@database_type_option
def delete_collection(path, collection, database_type):
    """Delete a collections."""
    db = get_store(database_type, path)
    db.remove_collection(collection)


@collections.command(name="peek")
@collection_option
@database_type_option
@limit_option
@path_option
def peek_collection(path, collection, database_type, **kwargs):
    """Inspect a collection."""
    logging.info(f"Peeking at {collection} in {path}")
    db = get_store(database_type, path)
    if database_type == "chromadb":
        for obj in db.peek(collection, **kwargs):
            print(yaml.dump(obj, sort_keys=False))
    if database_type == "duckdb":
        for obj in db.peek(collection, **kwargs):
            print(yaml.dump(obj.metadatas, sort_keys=False))


@collections.command(name="dump")
@collection_option
@click.option("-o", "--output", default="-")
@click.option("--metadata-to-file", type=click.File("w"), default=None)
@click.option("--format", "-t", default="json", show_default=True)
@click.option("--include", "-I", multiple=True, help="Include a field.")
@path_option
@database_type_option
def dump_collection(path, collection, output, database_type, **kwargs):
    """
    Dump a collection to disk.

    There are two flavors of format:

    - streaming, flat lists of objects (e.g. jsonl)
    - complete (e.g json)

    with streaming formats it's necessary to also provide `--metadata-to-file` since
    the metadata header won't fit into the line-based formats.

    Example:

        curategpt collections dump -p stagedb -D chromadb -c objects -o objects.cur.json

    Example:

        curategpt collections dump  -c ont_cl -o cl.cur.jsonl -t jsonl --metadata-to-file cl.meta.json

    """
    logging.info(f"Dumping {collection} in {path}")
    db = get_store(database_type, path)
    db.dump(collection, to_file=output, **kwargs)


@collections.command(name="copy")
@collection_option
@click.option("--target-path")
@path_option
@database_type_option
def copy_collection(path, collection, target_path, database_type, **kwargs):
    """
    Copy a collection from one path to another.

    Example:

        curategpt collections copy -p stagedb --target-path db -c my_collection
    """
    # TODO: not tested
    logging.info(f"Copying {collection} in {path} to {target_path}")
    db = get_store(database_type, path)
    target = get_store(database_type, target_path)
    db.dump_then_load(collection, target=target)


@collections.command(name="split")
@collection_option
@database_type_option
@click.option(
    "--derived-collection-base",
    help=(
        "Base name for derived collections. Will be suffixed with _train, _test, _val."
        "If not provided, will use the same name as the original collection."
    ),
)
@model_option
@click.option(
    "--num-training",
    type=click.INT,
    help="Number of training examples to keep.",
)
@click.option(
    "--num-testing",
    type=click.INT,
    help="Number of testing examples to keep.",
)
@click.option(
    "--num-validation",
    default=0,
    show_default=True,
    type=click.INT,
    help="Number of validation examples to keep.",
)
@click.option(
    "--test-id-file",
    type=click.File("r"),
    help="File containing IDs of test objects.",
)
@click.option(
    "--ratio",
    type=click.FLOAT,
    help="Ratio of training to testing examples.",
)
@click.option(
    "--fields-to-predict",
    "-F",
    required=True,
    help="Comma separated list of fields to predict in the test. Candidate objects must have these fields.",
)
@click.option(
    "--output-path",
    "-o",
    required=True,
    help="Path to write the new store.",
)
@path_option
def split_collection(
    path, collection, derived_collection_base, output_path, model, test_id_file, database_type, **kwargs
):
    """
    Split a collection into test/train/validation.

    Example:
    -------
        curategpt -v collections split -c hp --num-training 10 --num-testing 20

    The above populates 2 new collections: hp_training and hp_testing.

    This can be run as a pre-processing step for generate-evaluate.
    """
    # TODO: not tested
    db = get_store(database_type, path)
    if test_id_file:
        kwargs["testing_identifiers"] = [line.strip().split()[0] for line in test_id_file]
        logging.info(
            f"Using {len(kwargs['testing_identifiers'])} testing identifiers from {test_id_file.name}"
        )
        logging.info(f"First 10: {kwargs['testing_identifiers'][:10]}")
    sc = stratify_collection(db, collection, **kwargs)
    output_db = get_store(database_type ,output_path)
    if not derived_collection_base:
        derived_collection_base = collection
    for sn in ["training", "testing", "validation"]:
        cn = f"{derived_collection_base}_{sn}"
        output_db.remove_collection(cn, exists_ok=True)
        objs = getattr(sc, f"{sn}_set", [])
        logging.info(f"Writing {len(objs)} objects to {cn}")
        output_db.insert(objs, collection=cn, model=model)


@collections.command(name="set")
@collection_option
@path_option
@database_type_option
@click.argument("metadata_yaml")
def set_collection_metadata(path, collection, database_type, metadata_yaml):
    """Set metadata for a collection."""
    # TODO: not tested
    db = get_store(database_type, path)
    db.update_collection_metadata(collection, **yaml.safe_load(metadata_yaml))


@main.group()
def ontology():
    "Use the ontology model"


@ontology.command(name="index")
@path_option
@collection_option
@model_option
@append_option
@database_type_option
@click.option(
    "--branches",
    "-b",
    help="Comma separated list node IDs representing branches to index.",
)
@click.option(
    "--index-fields",
    help="Fields to index; comma separated",
)
@click.argument("ont")
def index_ontology_command(
    ont, path, collection, append, model, index_fields, branches, database_type, **kwargs
):
    """
    Index an ontology.

    Example:
    -------
        curategpt ontology index -c obo_hp $db/hp.db -D duckdb
        curategpt ontology index -p stagedb/duck.db -c ont-hp sqlite:obo:hp -D duckdb

    """

    s = time.time()

    if os.path.isdir(path) & (database_type == "duckdb"):
        default_duckdb_path(path)

    oak_adapter = get_adapter(ont)
    view = OntologyWrapper(oak_adapter=oak_adapter)
    if branches:
        view.branches = branches.split(",")
    db = get_store(database_type, path)
    db.text_lookup = view.text_field
    if index_fields:
        fields = index_fields.split(",")

        # print(f"Indexing fields: {fields}")

        def _text_lookup(obj: Dict):
            vals = [str(obj.get(f)) for f in fields if f in obj]
            return " ".join(vals)

        db.text_lookup = _text_lookup
    if not append:
        db.remove_collection(collection, exists_ok=True)
    click.echo(f"Indexing {len(list(view.objects()))} objects")
    db.insert(view.objects(), collection=collection, model=model)
    db.update_collection_metadata(collection, object_type="OntologyClass")
    e = time.time()
    click.echo(f"Indexed {len(list(view.objects()))} in {e - s} seconds")


@main.group()
def embeddings():
    """Command group for handling embeddings."""
    pass


def download_file(url):
    """
    Helper function to download a file from a URL to a temporary file.
    """
    local_filename = tempfile.mktemp()
    with requests.get(url, stream=True) as r:
        r.raise_for_status()
        with open(local_filename, "wb") as f:
            for chunk in r.iter_content(chunk_size=8192):
                f.write(chunk)
    return local_filename


def load_embeddings_from_file(file_path, embedding_format=None):
    """
    Helper function to load embeddings from a file. Supports Parquet and CSV formats.
    """
    if (
        file_path.endswith(".parquet")
        or file_path.endswith(".parquet.gz")
        or embedding_format == "parquet"
    ):
        df = pd.read_parquet(file_path)
    elif file_path.endswith(".csv") or file_path.endswith(".csv.gz") or embedding_format == "csv":
        df = pd.read_csv(file_path)
    else:
        raise ValueError("Unsupported file type. Only Parquet and CSV files are supported.")
    return df.to_dict(orient="records")


@embeddings.command(name="load")
@path_option
@collection_option
@model_option
@append_option
@database_type_option
@click.option(
    "--embedding-format",
    "-f",
    type=click.Choice(["parquet", "csv"]),
    help="Format of the input file",
)
@click.argument("file_or_url")
def load_embeddings(path, collection, append, embedding_format, model, file_or_url, database_type):
    """
    Index embeddings from a local file or URL into a ChromaDB collection.
    """
    # TODO: not tested (its not really the usecase of the adapters, at least you wanna have
    # ids or belonging objects? otherwise insert will calc that on the fly
    # consider using add (working for chroma at least) and add to objects ?
    # Check if file_or_url is a URL
    if file_or_url.startswith("http://") or file_or_url.startswith("https://"):
        print(f"Downloading file from URL: {file_or_url}")
        file_path = download_file(file_or_url)
    else:
        file_path = file_or_url

    print(f"Loading embeddings from file: {file_path}")
    embeddings = load_embeddings_from_file(file_path, embedding_format)

    # Initialize the database adapter
    db = get_store(database_type, path)
    if append:
        if collection in db.list_collection_names():
            print(f"Collection '{collection}' already exists. Adding to the existing collection.")
    else:
        db.remove_collection(collection, exists_ok=True)

    # Insert embeddings into the collection
    db.insert(embeddings, model=model, collection=collection)
    print(f"Successfully indexed embeddings into collection '{collection}'.")


@main.group()
def view():
    "Virtual store/wrapper"


@view.command(name="objects")
@click.option("--view", "-V", required=True, help="Name of the wrapper to use.")
@click.option("--source-locator")
@click.option("--settings", help="YAML settings for the wrapper.")
@init_with_option
@click.argument("object_ids", nargs=-1)
def view_objects(view, init_with, settings, object_ids, **kwargs):
    """
    View objects in a virtual store.

    Example:
    -------
        curategpt view objects -V filesystem --init-with "root_directory: /path/to/data"

    """
    if init_with:
        for k, v in yaml.safe_load(init_with).items():
            kwargs[k] = v
    if settings:
        for k, v in yaml.safe_load(settings).items():
            kwargs[k] = v
    vstore = get_wrapper(view, **kwargs)
    if object_ids:
        for obj in vstore.objects(object_ids=object_ids):
            print(yaml.dump(obj, sort_keys=False))
    else:
        for obj in vstore.objects():
            print(yaml.dump(obj, sort_keys=False))


@view.command(name="unwrap")
@click.option("--view", "-V", required=True, help="Name of the wrapper to use.")
@click.option("--source-locator")
@path_option
@collection_option
@output_format_option
@database_type_option
@click.argument("input_file")
def unwrap_objects(input_file, view, path, collection, output_format, database_type, **kwargs):
    """
    Unwrap objects back to source schema.

    Example:
    -------

    Todo: duckdb adapter uses get_raw_objects, could impl same in chromadb adapter

    ----

    """
    vstore = get_wrapper(view, **kwargs)
    store = get_store(database_type, path)
    store.set_collection(collection)
    with open(input_file) as f:
        objs = yaml.safe_load_all(f)
        unwrapped = vstore.unwrap_object(objs, store=store)
        dump(unwrapped, output_format)


@view.command(name="search")
@click.option("--view", "-V")
@click.option("--source-locator")
@model_option
@limit_option
@init_with_option
@click.argument("query")
def view_search(query, view, model, init_with, limit, **kwargs):
    """Search in a virtual store."""
    if init_with:
        for k, v in yaml.safe_load(init_with).items():
            kwargs[k] = v
    vstore: BaseWrapper = get_wrapper(view, **kwargs)
    vstore.extractor = BasicExtractor(model_name=model)
    for obj, _dist, _ in vstore.search(query, limit=limit):
        print(yaml.dump(obj, sort_keys=False))


@view.command(name="index")
@path_option
@collection_option
@click.option("--view", "-V")
@click.option("--source-locator")
@batch_size_option
@model_option
@init_with_option
@append_option
@database_type_option
def view_index(
    view, path, append, collection, model, init_with, batch_size, database_type, **kwargs
):
    """Populate an index from a view.
    curategpt -v index -p stagedb --batch-size 10 -V hpoa  -c hpoa -m openai:  (that uses chroma by default)
    curategpt -v index -p stagedb/hpoa.duckdb --batch-size 10 -V hpoa  -c hpoa -m openai: -D duckdb

    """
    if os.path.isdir(path) & (database_type == "duckdb"):
        default_duckdb_path(path)

    if init_with:
        for k, v in yaml.safe_load(init_with).items():
            kwargs[k] = v
    wrapper: BaseWrapper = get_wrapper(view, **kwargs)
    store = get_store(database_type, path)

    if not append:
        if collection in store.list_collection_names():
            store.remove_collection(collection)
    objs = wrapper.objects()
    store.insert(objs, model=model, collection=collection, batch_size=batch_size)


@view.command(name="ask")
@click.option("--view", "-V")
@click.option("--source-locator")
@limit_option
@model_option
@click.option(
    "--expand/--no-expand",
    default=True,
    show_default=True,
    help="Whether to expand the search term using an LLM.",
)
@click.argument("query")
def view_ask(query, view, model, limit, expand, **kwargs):
    """Ask a knowledge source wrapper."""
    vstore: BaseWrapper = get_wrapper(view)
    vstore.extractor = BasicExtractor(model_name=model)
    chatbot = ChatAgent(knowledge_source=vstore)
    response = chatbot.chat(query, limit=limit, expand=expand)
    show_chat_response(response, True)


@main.group()
def pubmed():
    "Use pubmed"


@pubmed.command(name="search")
@collection_option
@path_option
@model_option
@database_type_option
@click.option(
    "--expand/--no-expand",
    default=True,
    show_default=True,
    help="Whether to expand the search term using an LLM.",
)
@click.argument("query")
def pubmed_search(query, path, model, database_type, **kwargs):
    pubmed = PubmedWrapper()
    db = get_store(database_type, path)
    extractor = BasicExtractor()
    if model:
        extractor.model_name = model
    pubmed.extractor = extractor
    pubmed.local_store = db
    results = pubmed.search(query, **kwargs)
    i = 0
    for obj, distance, _ in results:
        i += 1
        print(f"## {i} DISTANCE: {distance}")
        print(yaml.dump(obj, sort_keys=False))


@pubmed.command(name="ask")
@collection_option
@path_option
@model_option
@limit_option
@database_type_option
@click.option(
    "--show-references/--no-show-references",
    default=True,
    show_default=True,
    help="Whether to show references.",
)
@click.option(
    "--expand/--no-expand",
    default=True,
    show_default=True,
    help="Whether to expand the search term using an LLM.",
)
@click.argument("query")
def pubmed_ask(query, path, model, show_references, database_type, **kwargs):
    pubmed = PubmedWrapper()
    db = get_store(database_type, path)
    extractor = BasicExtractor()
    if model:
        extractor.model_name = model
    pubmed.extractor = extractor
    pubmed.local_store = db
    response = pubmed.chat(query, **kwargs)
    click.echo(response.formatted_body)
    if show_references:
        print("# References:")
        for ref, ref_text in response.references.items():
            print(f"## {ref}")
            print(ref_text)


def default_duckdb_path(path):
    path = os.path.join(path, "duck.duckdb")
    click.echo("You have to provide a path to a file : Defaulting to " + path)
    return path


if __name__ == "__main__":
    main()<|MERGE_RESOLUTION|>--- conflicted
+++ resolved
@@ -271,11 +271,8 @@
     collect,
     encoding,
     remove_field,
-<<<<<<< HEAD
     database_type,
-=======
     view_settings,
->>>>>>> 9f7fffa3
     **kwargs,
 ):
     """
@@ -1281,10 +1278,8 @@
 @main.command()
 @path_option
 @collection_option
-<<<<<<< HEAD
 @database_type_option
 @docstore_database_type_option
-=======
 @model_option
 @limit_option
 @click.option(
@@ -1380,7 +1375,6 @@
 @main.command()
 @path_option
 @collection_option
->>>>>>> 9f7fffa3
 @click.option(
     "-C/--no-C",
     "--conversation/--no-conversation",
