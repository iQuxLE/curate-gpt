"""Command line interface for curate-gpt."""

import csv
import gzip
import json
import logging
import os
import sys
import tempfile
import time
from pathlib import Path
from typing import Any, Dict, List, Optional, Union

import click
import jsonpatch
import pandas as pd
import requests
import yaml
from click_default_group import DefaultGroup
from linkml_runtime.dumpers import json_dumper
from linkml_runtime.utils.yamlutils import YAMLRoot
from llm import UnknownModelError, get_model, get_plugins
from llm.cli import load_conversation
from oaklib import get_adapter
from pydantic import BaseModel

from curate_gpt import ChromaDBAdapter, __version__
from curate_gpt.agents.bootstrap_agent import BootstrapAgent, KnowledgeBaseSpecification
from curate_gpt.agents.chat_agent import ChatAgent, ChatResponse
from curate_gpt.agents.concept_recognition_agent import AnnotationMethod, ConceptRecognitionAgent
from curate_gpt.agents.dase_agent import DatabaseAugmentedStructuredExtraction
from curate_gpt.agents.dragon_agent import DragonAgent
from curate_gpt.agents.evidence_agent import EvidenceAgent
from curate_gpt.agents.summarization_agent import SummarizationAgent
from curate_gpt.evaluation.dae_evaluator import DatabaseAugmentedCompletionEvaluator
from curate_gpt.evaluation.evaluation_datamodel import StratifiedCollection, Task
from curate_gpt.evaluation.runner import run_task
from curate_gpt.evaluation.splitter import stratify_collection
from curate_gpt.extract import AnnotatedObject
from curate_gpt.extract.basic_extractor import BasicExtractor
from curate_gpt.store import get_store
from curate_gpt.store.schema_proxy import SchemaProxy
from curate_gpt.utils.vectordb_operations import match_collections
from curate_gpt.wrappers import BaseWrapper, get_wrapper
from curate_gpt.wrappers.literature.pubmed_wrapper import PubmedWrapper
from curate_gpt.wrappers.ontology import OntologyWrapper

__all__ = [
    "main",
]


def dump(
    obj: Union[str, AnnotatedObject, Dict],
    format="yaml",
    old_object: Optional[Dict] = None,
    primary_key: Optional[str] = None,
) -> None:
    """
    Dump an object to stdout.

    :param obj:
    :param format:
    :param old_object: (when format=="patch")
    :param primary_key: (when format=="patch")
    :return:
    """
    if isinstance(obj, str):
        print(obj)
        return
    if isinstance(obj, AnnotatedObject):
        obj = obj.object
    if isinstance(obj, BaseModel):
        obj = obj.dict()
    if isinstance(obj, YAMLRoot):
        obj = json_dumper.to_dict(obj)
    if format is None or format == "yaml":
        set = yaml.dump(obj, sort_keys=False)
    elif format == "json":
        set = json.dumps(obj, indent=2)
    elif format == "blob":
        set = list(obj.values())[0]
    elif format == "patch":
        patch = jsonpatch.make_patch(old_object, obj)
        patch = jsonpatch.make_patch(old_object, obj)
        patch = json.loads(patch.to_string())
        if primary_key:
            pk_val = obj[primary_key]
            patch = {pk_val: patch}
        set = yaml.dump(patch, sort_keys=False)
    else:
        raise ValueError(f"Unknown format {format}")
    print(set)


# logger = logging.getLogger(__name__)

path_option = click.option("-p", "--path", help="Path to a file or directory for database.")
database_type_option = click.option(
    "-D",
    "--database-type",
    default="chromadb",
    show_default=True,
    help="Adapter to use for database, e.g. chromadb.",
)
docstore_database_type_option = click.option(
    "--docstore_database_type",
    default="chromadb",
    show_default=True,
    help="Docstore database type.")

model_option = click.option(
    "-m", "--model", help="Model to use for generation or embedding, e.g. gpt-4."
)
extract_format_option = click.option(
    "--extract-format",
    "-X",
    default="json",
    show_default=True,
    help="Format to use for extraction.",
)
schema_option = click.option("-s", "--schema", help="Path to schema.")
collection_option = click.option("-c", "--collection", help="Collection within the database.")
output_format_option = click.option(
    "-t",
    "--output-format",
    type=click.Choice(["yaml", "json", "blob", "csv", "patch"]),
    default="yaml",
    show_default=True,
    help="Output format for results.",
)
relevance_factor_option = click.option(
    "--relevance-factor", type=click.FLOAT, help="Relevance factor for search."
)
generate_background_option = click.option(
    "--generate-background/--no-generate-background",
    default=False,
    show_default=True,
    help="Whether to generate background knowledge.",
)
limit_option = click.option(
    "-l", "--limit", default=10, show_default=True, help="Number of results to return."
)
replace_option = click.option(
    "--replace/--no-replace",
    default=False,
    show_default=True,
    help="replace the database before indexing.",
)
append_option = click.option(
    "--append/--no-append", default=False, show_default=True, help="Append to the database."
)
encoding_option = click.option(
    "--encoding",
    default="utf-8",
    show_default=True,
    help="Encoding for files, e.g. iso-8859-1, cp1252. Specify 'detect' to infer using chardet.",
)
object_type_option = click.option(
    "--object-type",
    default="Thing",
    show_default=True,
    help="Type of object in index.",
)
description_option = click.option(
    "--description",
    help="Description of the collection.",
)
init_with_option = click.option(
    "--init-with",
    "-I",
    help="YAML string for initialization of main wrapper object.",
)
batch_size_option = click.option(
    "--batch-size", default=None, show_default=True, type=click.INT, help="Batch size for indexing."
)


def show_chat_response(response: ChatResponse, show_references: bool = True):
    """Show a chat response."""
    print("# Response:\n")
    click.echo(response.formatted_body)
    print("\n\n# Raw:\n")
    click.echo(response.body)
    if show_references:
        print("\n# References:\n")
        for ref, ref_text in response.references.items():
            print(f"\n## {ref}\n")
            print("```yaml")
            print(ref_text)
            print("```")
        print("# Uncited:")
        for ref, ref_text in response.uncited_references.items():
            print(f"\n## {ref}\n")
            print("```yaml")
            print(ref_text)
            print("```")


@click.group(
    cls=DefaultGroup,
    default="search",
    default_if_no_args=True,
)
@click.option("-v", "--verbose", count=True)
@click.option("-q", "--quiet")
@click.version_option(__version__)
def main(verbose: int, quiet: bool):
    """
    CLI for curate-gpt.

    :param verbose: Verbosity while running.
    :param quiet: Boolean to be quiet or verbose.
    """
    # logger = logging.getLogger()
    logging.basicConfig()
    logger = logging.root
    if verbose >= 2:
        logger.setLevel(level=logging.DEBUG)
    elif verbose == 1:
        logger.setLevel(level=logging.INFO)
    else:
        logger.setLevel(level=logging.WARNING)
    if quiet:
        logger.setLevel(level=logging.ERROR)
    logger.info(f"Logger {logger.name} set to level {logger.level}")


@main.command()
@path_option
@append_option
@collection_option
@model_option
@click.option("--text-field")
@object_type_option
@description_option
@database_type_option
@click.option(
    "--view",
    "-V",
    help="View/Proxy to use for the database, e.g. bioc.",
)
@click.option("--view-settings", help="YAML settings for the view wrapper.")
@click.option(
    "--glob/--no-glob", default=False, show_default=True, help="Whether to glob the files."
)
@click.option(
    "--collect/--no-collect", default=False, show_default=True, help="Whether to collect files."
)
@click.option(
    "--select",
    help="jsonpath to use to subselect from each JSON document.",
)
@click.option("--remove-field", multiple=True, help="Field to remove recursively from each object.")
@batch_size_option
@encoding_option
@click.argument("files", nargs=-1)
def index(
    files,
    path,
    append: bool,
    text_field,
    collection,
    model,
    object_type,
    description,
    batch_size,
    glob,
    view,
    select,
    collect,
    encoding,
    remove_field,
    database_type,
<<<<<<< HEAD
    view_settings,
=======
>>>>>>> f26f7316
    **kwargs,
):
    """
    Index files.

    Indexing a json file:
        curategpt index -p duckdb/cities.duckdb -c cities -D duckdb ~/json_examples/cities.json -m all-MiniLM-L6-v2

    Indexing a folder of JSON files:

        curategpt index  -c doc files/*json

    Here each file is treated as a separate object. It is loaded into the collection called 'doc'.

    Use --glob if there are too many files to expand on the command line:

        curategpt index --glob -c doc "files/*json"

    By default no transformation is performed on the objects. However, curategpt comes
    with standard views for common formats. For example, to index a folder of HPO associations

        curategpt index --view bacdive -c bacdive strains.json

    The --select option can be used to customize the path that will be used for indexing.
    For example:

         curategpt index -c cde_ncit --select '$.DataElementQueryResults' context-*.json

    This will index the DataElementQueryResults from each file.

    """
    if os.path.isdir(path) & (database_type == "duckdb"):
        default_duckdb_path(path)
    db = get_store(database_type, path)
    db.text_lookup = text_field
    if glob:
        files = [str(gf.absolute()) for f in files for gf in Path().glob(f) if gf.is_file()]
    if view:
        view_args = {}
        if view_settings:
            view_args = yaml.safe_load(view_settings)
            logging.info(f"View settings: {view_args}")
        wrapper = get_wrapper(view, **view_args)
        if not object_type:
            object_type = wrapper.default_object_type
        if not description:
            description = f"{object_type} objects loaded from {str(files)[0:30]}"
    else:
        wrapper = None
    if collect:
        raise NotImplementedError
    if not append:
        if collection in db.list_collection_names():
            db.remove_collection(collection)
    if model is None:
        model = "openai:"
    if not files and wrapper:
        files = ["API"]
    for file in files:
        if encoding == "detect":
            import chardet

            # Read the first num_lines of the file
            lines = []
            with open(file, "rb") as f:
                try:
                    # Attempt to read up to num_lines lines from the file
                    for _ in range(100):
                        lines.append(next(f))
                except StopIteration:
                    # Reached the end of the file before reading num_lines lines
                    pass  # This is okay; just continue with the lines read so far
            # Concatenate lines into a single bytes object
            data = b"".join(lines)
            # Detect encoding
            result = chardet.detect(data)
            encoding = result["encoding"]
        logging.debug(f"Indexing {file}")
        if wrapper:
            wrapper.source_locator = file
            objs = wrapper.objects()  # iterator
        elif file.endswith(".json"):
            objs = json.load(open(file))
        elif file.endswith(".csv"):
            with open(file, encoding=encoding) as f:
                objs = list(csv.DictReader(f))
        elif file.endswith(".tsv.gz"):
            with gzip.open(file, "rt", encoding=encoding) as f:
                objs = list(csv.DictReader(f, delimiter="\t"))
        elif file.endswith(".tsv"):
            objs = list(csv.DictReader(open(file, encoding=encoding), delimiter="\t"))
        else:
            objs = yaml.safe_load_all(open(file, encoding=encoding))
        if isinstance(objs, (dict, BaseModel)):
            objs = [objs]
        if select:
            import jsonpath_ng as jp

            path_expr = jp.parse(select)
            new_objs = []
            for obj in objs:
                for match in path_expr.find(obj):
                    logging.debug(f"Match: {match.value}")
                    if isinstance(match.value, list):
                        new_objs.extend(match.value)
                    else:
                        new_objs.append(match.value)
            objs = new_objs
        if remove_field:
            raise NotImplementedError(
                "Use yq instead, e.g. yq eval 'del(.. | .evidence?)' input.yaml"
            )
        db.insert(objs, model=model, collection=collection, batch_size=batch_size)
    db.update_collection_metadata(
        collection, model=model, object_type=object_type, description=description
    )


@main.command(name="search")
@path_option
@collection_option
@limit_option
@relevance_factor_option
@database_type_option
@click.option(
    "--show-documents/--no-show-documents",
    default=False,
    show_default=True,
    help="Whether to show documents/text (e.g. for chromadb).",
)
@click.argument("query")
def search(query, path, collection, show_documents, database_type, **kwargs):
    """Search a collection using embedding search.

    curategpt search "Statue of Liberty" -p stagedb -c cities -D chromadb
    curategpt search "Statue of Liberty" -p duckdb/cities.duckdb -c cities -D duckdb --show-documents

    """
    db = get_store(database_type, path)
    results = db.search(query, collection=collection, **kwargs)
    i = 0
    for obj, distance, meta in results:
        i += 1
        print(f"## {i} DISTANCE: {distance}")
        print(yaml.dump(obj, sort_keys=False))
        if show_documents:
            print("```\n", obj, "\n```")


@main.command(name="all-by-all")
@path_option
@collection_option
@limit_option
@relevance_factor_option
@database_type_option
@click.option(
    "--other-collection",
    "-X",
    help="Other collection to compare against.",
)
@click.option(
    "--other-path",
    "-P",
    help="Path for other collection (defaults to main path).",
)
@click.option(
    "--threshold",
    type=click.FLOAT,
    help="Cosine smilarity threshold for matches.",
)
@click.option(
    "--ids-only/--no-ids-only",
    default=False,
    show_default=True,
    help="Whether to show only ids.",
)
@click.option(
    "--left-field",
    "-L",
    multiple=True,
    help="Field to show from left collection (can provide multiple).",
)
@click.option(
    "--right-field",
    "-R",
    multiple=True,
    help="Field to show from right collection (can provide multiple).",
)
@output_format_option
def all_by_all(
    path,
    collection,
    other_collection,
    other_path,
    threshold,
    ids_only,
    output_format,
    left_field,
    right_field,
    database_type,
    **kwargs,
):
    """Match two collections

    curategpt all-by-all -p stagedb -P stagedb -c objects_a -X objects_b -D chromadb --ids-only

    """
    db = get_store(database_type, path)
    other_db = get_store(database_type, path)
    if other_path is None:
        other_path = path
    results = match_collections(db, collection, other_collection, other_db)
    def _obj(obj: Dict, is_left=False) -> Any:
        if ids_only:
            obj = {"id": obj["id"]}
        if is_left and left_field:
            return {f"left_{k}": obj[k] for k in left_field}
        if not is_left and right_field:
            return {f"right_{k}": obj[k] for k in right_field}
        side = "left" if is_left else "right"
        obj = {f"{side}_{k}": v for k, v in obj.items()}
        return obj

    i = 0
    for obj1, obj2, sim in results:
        if threshold and sim < threshold:
            continue
        i += 1
        obj1 = _obj(obj1, is_left=True)
        obj2 = _obj(obj2, is_left=False)
        row = {**obj1, **obj2, "similarity": sim}
        if output_format == "csv":
            if i == 1:
                fieldnames = list(row.keys())
                dw = csv.DictWriter(sys.stdout, fieldnames=fieldnames)
                dw.writeheader()
            dw.writerow({k: v for k, v in row.items() if k in fieldnames})
            continue

        print(f"\n## Match {i} COSINE SIMILARITY: {sim}")
        dump(obj1, output_format)
        dump(obj2, output_format)


@main.command()
@path_option
@collection_option
@database_type_option
@click.argument("id")
def matches(id, path, collection, database_type):
    """Find matches for an ID.

        curategpt matches "Continuant" -p duckdb/objects.duckdb -c objects_a -D duckdb

    """
    db = get_store(database_type, path)
    # TODO: persist this in the database
    db.text_lookup = "label"
    obj = db.lookup(id, collection=collection)
    print(obj)
    results = db.matches(obj, collection=collection)
    i = 0
    for obj, distance, meta in results:
        i += 1
        print(f"## ID:- {obj['id']}")
        print(f"## DISTANCE- {distance}")
        # print(yaml.dump(obj, sort_keys=False))


@main.command()
@path_option
@collection_option
@model_option
@limit_option
@database_type_option
@click.option(
    "--identifier-field",
    "-I",
    help="Field to use as identifier (defaults to id).",
)
@click.option(
    "--label-field",
    "-L",
    help="Field to use as label (defaults to label).",
)
@click.option("-l", "--limit", default=50, show_default=True, help="Number of candidate terms.")
@click.option(
    "--input-file",
    "-i",
    type=click.File("r"),
    help="Input file (one text per line).",
)
@click.option(
    "--split-sentences/--no-split-sentences",
    "-s/-S",
    default=False,
    show_default=True,
    help="Whether to split sentences.",
)
# choose from options in AnnotationMethod
@click.option(
    "--method",
    "-M",
    default=AnnotationMethod.INLINE.value,
    show_default=True,
    type=click.Choice([m for m in AnnotationMethod]),
    help="Annotation method.",
)
@click.option(
    "--prefix",
    multiple=True,
    help="Prefix(es) for candidate IDs.",
)
@click.option(
    "--category",
    multiple=True,
    help="Category/ies for candidate IDs.",
)
@click.argument("texts", nargs=-1)
def annotate(
    texts,
    path,
    model,
    collection,
    input_file,
    split_sentences,
    category,
    prefix,
    identifier_field,
    label_field,
    database_type,
    **kwargs,
):
    """Concept recognition."""
    db = get_store(database_type, path)
    extractor = BasicExtractor()
    if input_file:
        texts = [line.strip() for line in input_file]
    if model:
        extractor.model_name = model
    # TODO: persist this in the database
    cr = ConceptRecognitionAgent(knowledge_source=db, extractor=extractor)
    if prefix:
        cr.prefixes = list(prefix)
    categories = list(category) if category else None
    if identifier_field:
        cr.identifier_field = identifier_field
    if label_field:
        cr.label_field = label_field
    if split_sentences:
        new_texts = []
        for text in texts:
            for sentence in text.split("."):
                new_texts.append(sentence.strip())
        texts = new_texts
    for text in texts:
        ao = cr.annotate(text, collection=collection, categories=categories, **kwargs)
        dump(ao)
        print("---\n")


@main.command()
@path_option
@collection_option
@database_type_option
@click.option(
    "-C/--no-C",
    "--conversation/--no-conversation",
    default=False,
    show_default=True,
    help="Whether to run in conversation mode.",
)
@model_option
@limit_option
@click.option(
    "--fields-to-predict",
    multiple=True,
)
@click.option(
    "--docstore-path",
    default=None,
    help="Path to a docstore to for additional unstructured knowledge.",
)
@click.option("--docstore-collection", default=None, help="Collection to use in the docstore.")
@generate_background_option
@click.option(
    "--rule",
    multiple=True,
    help="Rule to use for generating background knowledge.",
)
@schema_option
@click.option(
    "--input",
    "-i",
    default=None,
    help="Input file to extract.",
)
@output_format_option
@click.argument("text", nargs=-1)
def extract(
    text,
    input,
    path,
    docstore_path,
    docstore_collection,
    conversation,
    rule: List[str],
    model,
    schema,
    output_format,
    database_type,
    **kwargs,
):
    """Extract a structured object from text.

    This uses RAG to provide the most relevant example objects
    from the collection to guide the extraction.

    Example:

        curategpt extract -c ont_foodon \
           "Chip butties are scottish delicacies consisting of \
            a buttered roll filled with deep fried potato wedges"

    """
    db = get_store(database_type, path)
    if schema:
        schema_manager = SchemaProxy(schema)
    else:
        schema_manager = None

    # TODO: generalize
    filtered_kwargs = {k: v for k, v in kwargs.items() if v is not None}
    extractor = BasicExtractor()
    if model:
        extractor.model_name = model
    if schema_manager:
        db.schema_proxy = schema
        extractor.schema_proxy = schema_manager
    agent = DatabaseAugmentedStructuredExtraction(knowledge_source=db, extractor=extractor)
    if docstore_path or docstore_collection:
        agent.document_adapter = ChromaDBAdapter(docstore_path)
        agent.document_adapter_collection = docstore_collection
    if not text:
        if not input:
            raise ValueError("Must provide either text or input file.")
        text = list(open(input).readlines())
    text = "\n".join(text)
    ao = agent.extract(text, rules=rule, **filtered_kwargs)
    dump(ao.object, format=output_format)


@main.command()
@path_option
@collection_option
@database_type_option
@click.option(
    "-C/--no-C",
    "--conversation/--no-conversation",
    default=False,
    show_default=True,
    help="Whether to run in conversation mode.",
)
@model_option
@limit_option
@click.option(
    "--fields-to-predict",
    multiple=True,
)
@click.option(
    "--docstore-path",
    default=None,
    help="Path to a docstore to for additional unstructured knowledge.",
)
@click.option("--docstore-collection", default=None, help="Collection to use in the docstore.")
@generate_background_option
@click.option(
    "--rule",
    multiple=True,
    help="Rule to use for generating background knowledge.",
)
@click.option(
    "--output-directory",
    "-o",
    required=True,
)
@schema_option
@click.option(
    "--pubmed-id-file",
)
@click.argument("ids", nargs=-1)
def extract_from_pubmed(
    ids,
    pubmed_id_file,
    output_directory,
    path,
    docstore_path,
    docstore_collection,
    conversation,
    rule: List[str],
    model,
    schema,
    database_type,
    **kwargs,
):
    """Extract structured knowledge from a publication using its PubMed ID.

    For best results, use the PMID: prefix with PubMed IDs and the PMC: prefix with PMC IDs.
    Do not include the PMC prefix in the ID.

    Example:
    curategpt extract-from-pubmed -c ont_hp -o temp/ PMID:31851653

    See the `extract` command
    """
    db = get_store(database_type, path)
    if schema:
        schema_manager = SchemaProxy(schema)
    else:
        schema_manager = None

    # TODO: generalize
    filtered_kwargs = {k: v for k, v in kwargs.items() if v is not None}
    extractor = BasicExtractor()
    if model:
        extractor.model_name = model
    if schema_manager:
        db.schema_proxy = schema
        extractor.schema_proxy = schema_manager
    agent = DatabaseAugmentedStructuredExtraction(knowledge_source=db, extractor=extractor)
    if docstore_path or docstore_collection:
        agent.document_adapter = ChromaDBAdapter(docstore_path)
        agent.document_adapter_collection = docstore_collection
    if not ids:
        if not pubmed_id_file:
            raise ValueError("Must provide either text or input file.")
        ids = [x.strip() for x in open(pubmed_id_file).readlines()]
    pmw = PubmedWrapper()
    output_directory = Path(output_directory)
    output_directory.mkdir(exist_ok=True, parents=True)
    for pmid in ids:
        pmid_esc = pmid.replace(":", "_")
        text = pmw.fetch_full_text(pmid)
        if not text:
            logging.warning(f"Could not fetch text for {pmid}")
            continue
        else:
            ao = agent.extract(text, rules=rule, **filtered_kwargs)
            with open(output_directory / f"{pmid_esc}.yaml", "w") as f:
                f.write(yaml.dump(ao.object, sort_keys=False))
            with open(output_directory / f"{pmid_esc}.txt", "w") as f:
                f.write(text)


@main.group()
def bootstrap():
    "Bootstrap schema or data."


@bootstrap.command(name="schema")
@model_option
@click.option(
    "--config",
    "-C",
    required=True,
    help="path to yaml config",
)
def bootstrap_schema(config, model):
    """Bootstrap a knowledge base."""
    extractor = BasicExtractor()
    if model:
        extractor.model_name = model
    bootstrap_agent = BootstrapAgent(extractor=extractor)
    config_dict = yaml.safe_load(open(config))
    config = KnowledgeBaseSpecification(**config_dict)
    ao = bootstrap_agent.bootstrap_schema(config)
    dump(ao.object)


@bootstrap.command(name="data")
@model_option
@click.option(
    "--config",
    "-C",
    help="path to yaml config",
)
@click.option(
    "--schema",
    "-s",
    help="path to yaml linkml schema",
)
def bootstrap_data(config, schema, model):
    """Bootstrap a knowledge base."""
    extractor = BasicExtractor()
    if model:
        extractor.model_name = model
    bootstrap_agent = BootstrapAgent(extractor=extractor)
    if config:
        config_dict = yaml.safe_load(open(config))
        config = KnowledgeBaseSpecification(**config_dict)
    else:
        config = None
    if schema:
        schema_dict = yaml.safe_load(open(schema))
    else:
        schema_dict = None
    yaml_str = bootstrap_agent.bootstrap_data(specification=config, schema=schema_dict)
    print(yaml_str)


@main.command()
@path_option
@collection_option
@database_type_option
@docstore_database_type_option
@click.option(
    "-C/--no-C",
    "--conversation/--no-conversation",
    default=False,
    show_default=True,
    help="Whether to run in conversation mode.",
)
@model_option
@limit_option
@click.option(
    "-P", "--query-property", default="label", show_default=True, help="Property to use for query."
)
@click.option(
    "--fields-to-predict",
    multiple=True,
)
@click.option(
    "--docstore-path",
    default=None,
    help="Path to a docstore to for additional unstructured knowledge.",
)
@click.option("--docstore-collection", default=None, help="Collection to use in the docstore.")
@generate_background_option
@click.option(
    "--rule",
    multiple=True,
    help="Rule to use for generating background knowledge. These are included in the prompt.",
)
@extract_format_option
@schema_option
@output_format_option
@click.argument("query")
def complete(
    query,
    path,
    docstore_path,
    docstore_collection,
    conversation,
    rule: List[str],
    model,
    query_property,
    schema,
    extract_format,
    output_format,
    database_type,
    docstore_database_type,
    **kwargs,
):
    """
    Generate an entry from a query using object completion.

    Example:
    -------

        curategpt complete  -c obo_go "umbelliferose biosynthetic process"

    If the string looks like yaml (if it has a ':') then it will be parsed as yaml.

    E.g

        curategpt complete  -c obo_go "label: umbelliferose biosynthetic process"
        curategpt complete -p duckdb/objects.duckdb -c objects -D duckdb "label: more continuant"

    Pass ``--extract-format`` to make the extractor use a different internal representation
    when communicating to the LLM
    """
    db = get_store(database_type, path)
    if schema:
        schema_manager = SchemaProxy(schema)
    else:
        schema_manager = None

    # TODO: generalize
    filtered_kwargs = {k: v for k, v in kwargs.items() if v is not None}
    extractor = BasicExtractor()
    if extract_format:
        extractor.serialization_format = extract_format
    if model:
        extractor.model_name = model
    if schema_manager:
        db.schema_proxy = schema
        extractor.schema_proxy = schema_manager
    dac = DragonAgent(knowledge_source=db, extractor=extractor)
    if docstore_path or docstore_collection:
        dac.document_adapter = get_store(docstore_database_type,docstore_path)
        dac.document_adapter_collection = docstore_collection
    if ":" in query:
        query = yaml.safe_load(query)
    ao = dac.complete(query, context_property=query_property, rules=rule, **filtered_kwargs)
    dump(ao.object, format=output_format)


@main.command()
@path_option
@collection_option
@database_type_option
@docstore_database_type_option
@click.option(
    "-C/--no-C",
    "--conversation/--no-conversation",
    default=False,
    show_default=True,
    help="Whether to run in conversation mode.",
)
@model_option
@limit_option
@click.option(
    "-P", "--query-property", default="label", show_default=True, help="Property to use for query."
)
@click.option(
    "--fields-to-predict",
    "-Z",
    multiple=True,
)
@click.option(
    "--docstore-path",
    default=None,
    help="Path to a docstore to for additional unstructured knowledge.",
)
@click.option("--docstore-collection", default=None, help="Collection to use in the docstore.")
@generate_background_option
@click.option(
    "--rule",
    multiple=True,
    help="Rule to use for generating background knowledge. These are included in the prompt.",
)
@extract_format_option
@schema_option
@output_format_option
@click.option("--primary-key", help="Primary key for patch output.")
@click.argument("where", nargs=-1)
def update(
    where,
    path,
    collection,
    docstore_path,
    docstore_collection,
    conversation,
    rule: List[str],
    model,
    query_property,
    schema,
    extract_format,
    output_format,
    primary_key,
    database_type,
    docstore_database_type,
    **kwargs,
):
    """
    Update an entry from a database using object completion.
    Example:
    -------
        curategpt update -X yaml --model gpt-4o -p db -c disease -Z description name: Asthma --primary-key name -t patch > patch.yaml
        curategpt update -X yaml --model gpt-4o -p duckdb/objects.duckdb -c objects -D duckdb -Z definition id: Continuant --primary-key id -t patch > patch.yaml

    """
    db = get_store(database_type, path)
    where_str = " ".join(where)
    where_q = yaml.safe_load(where_str)
    if schema:
        schema_manager = SchemaProxy(schema)
    else:
        schema_manager = None
    # TODO: generalize
    filtered_kwargs = {k: v for k, v in kwargs.items() if v is not None}
    extractor = BasicExtractor()
    if extract_format:
        extractor.serialization_format = extract_format
    if model:
        extractor.model_name = model
    if schema_manager:
        db.schema_proxy = schema
        extractor.schema_proxy = schema_manager
    dac = DragonAgent(knowledge_source=db, extractor=extractor)
    if docstore_path or docstore_collection:
        dac.document_adapter = get_store(docstore_database_type,docstore_path)
        dac.document_adapter_collection = docstore_collection
    for obj, _s, _meta in db.find(where_q, collection=collection):
        # click.echo(f"{obj}")
        logging.debug(f"Updating {obj}")
        ao = dac.complete(
            obj,
            context_property=query_property,
            rules=rule,
            collection=collection,
            **filtered_kwargs,
        )
        if output_format == "yaml":
            click.echo("---")
        dump(ao.object, format=output_format, old_object=obj, primary_key=primary_key)


@main.command()
@path_option
@collection_option
@database_type_option
@docstore_database_type_option
@click.option(
    "-C/--no-C",
    "--conversation/--no-conversation",
    default=False,
    show_default=True,
    help="Whether to run in conversation mode.",
)
@model_option
@limit_option
@click.option(
    "-P", "--query-property", default="label", show_default=True, help="Property to use for query."
)
@click.option(
    "--fields-to-predict",
    "-Z",
    multiple=True,
)
@click.option(
    "--docstore-path",
    default=None,
    help="Path to a docstore to for additional unstructured knowledge.",
)
@click.option("--docstore-collection", default=None, help="Collection to use in the docstore.")
@click.option(
    "--rule",
    multiple=True,
    help="Rule to use for generating background knowledge. These are included in the prompt.",
)
@extract_format_option
@schema_option
@output_format_option
@click.option("--primary-key", help="Primary key for patch output.")
@click.argument("where", nargs=-1)
def review(
    where,
    path,
    collection,
    docstore_path,
    docstore_collection,
    conversation,
    rule: List[str],
    model,
    query_property,
    schema,
    extract_format,
    output_format,
    primary_key,
    database_type,
    docstore_database_type,
    **kwargs,
):
    """
    Review entries.

    Example:
    -------

        curategpt review  -c obo_obi "{}" -Z definition -t patch \
          --primary-key original_id --rule "make definitions simple and easy to read by domain scientists. \
             At the same time, conform to genus-differentia style and OBO best practice."

    """
    where_str = " ".join(where)
    where_q = yaml.safe_load(where_str)
    db = get_store(database_type, path)
    if schema:
        schema_manager = SchemaProxy(schema)
    else:
        schema_manager = None

    # TODO: generalize
    filtered_kwargs = {k: v for k, v in kwargs.items() if v is not None}
    extractor = BasicExtractor()
    if extract_format:
        extractor.serialization_format = extract_format
    if model:
        extractor.model_name = model
    if schema_manager:
        db.schema_proxy = schema
        extractor.schema_proxy = schema_manager
    dac = DragonAgent(knowledge_source=db, extractor=extractor)
    if docstore_path or docstore_collection:
        dac.document_adapter = get_store(docstore_database_type, docstore_path)
        dac.document_adapter_collection = docstore_collection
    for obj, _s, _meta in db.find(where_q, collection=collection):
        logging.debug(f"Updating {obj}")
        ao = dac.review(
            obj,
            rules=rule,
            collection=collection,
            context_property=query_property,
            primary_key=primary_key,
            **filtered_kwargs,
        )
        if output_format == "yaml":
            print("---")
        dump(ao.object, format=output_format, old_object=obj, primary_key=primary_key)


@main.command()
@path_option
@collection_option
@database_type_option
@docstore_database_type_option
@click.option(
    "-C/--no-C",
    "--conversation/--no-conversation",
    default=False,
    show_default=True,
    help="Whether to run in conversation mode.",
)
@model_option
@limit_option
@click.option(
    "-P", "--query-property", default="label", show_default=True, help="Property to use for query."
)
@click.option(
    "--fields-to-predict",
    multiple=True,
)
@click.option(
    "--docstore-path",
    default=None,
    help="Path to a docstore to for additional unstructured knowledge.",
)
@click.option("--docstore-collection", default=None, help="Collection to use in the docstore.")
@generate_background_option
@click.option(
    "--rule",
    multiple=True,
    help="Rule to use for generating background knowledge.",
)
@schema_option
@extract_format_option
@output_format_option
@click.argument("input_file")
def complete_multiple(
    input_file,
    path,
    docstore_path,
    docstore_collection,
    conversation,
    rule: List[str],
    model,
    query_property,
    schema,
    output_format,
    extract_format,
    database_type,
    docstore_database_type,
    **kwargs,
):
    """
    Generate an entry from a query using object completion for multiple objects.

    Example:
    -------
        curategpt complete-multiple -c obo_go -P label terms.txt
    """
    # TODO: NOT TESTED
    db = get_store(database_type, path)
    if schema:
        schema_manager = SchemaProxy(schema)
    else:
        schema_manager = None

    # TODO: generalize
    filtered_kwargs = {k: v for k, v in kwargs.items() if v is not None}
    extractor = BasicExtractor(serialization_format=extract_format)
    if model:
        extractor.model_name = model
    if schema_manager:
        db.schema_proxy = schema
        extractor.schema_proxy = schema_manager
    dac = DragonAgent(knowledge_source=db, extractor=extractor)
    if docstore_path or docstore_collection:
        dac.document_adapter = get_store(docstore_database_type,docstore_path)
        dac.document_adapter_collection = docstore_collection
    with open(input_file) as f:
        queries = [l.strip() for l in f.readlines()]
        for query in queries:
            query = query.split("\t")[0]
            if ":" in query:
                query = yaml.safe_load(query)
            ao = dac.complete(query, context_property=query_property, rules=rule, **filtered_kwargs)
            print("---")
            dump(ao.object, format=output_format)


@main.command()
@path_option
@collection_option
<<<<<<< HEAD
@model_option
@limit_option
@click.option(
    "-P", "--query-property", default="label", show_default=True, help="Property to use for query."
)
@click.option(
    "--fields-to-predict",
    multiple=True,
)
@click.option(
    "--number-of-entries",
    "-N",
    default=5,
    show_default=True,
    help="number of entries to generate",
)
@click.option(
    "--docstore-path",
    default=None,
    help="Path to a docstore to for additional unstructured knowledge.",
)
@click.option("--docstore-collection", default=None, help="Collection to use in the docstore.")
@generate_background_option
@click.option(
    "--rule",
    multiple=True,
    help="Rule to use for generating background knowledge.",
)
@schema_option
@extract_format_option
@output_format_option
def complete_auto(
    path,
    collection,
    docstore_path,
    docstore_collection,
    rule: List[str],
    model,
    query_property,
    schema,
    output_format,
    extract_format,
    number_of_entries,
    **kwargs,
):
    """
    Generate new KB entries, using model to choose new entities.

    Example:
    -------
        curategpt complete-auto -c obo_go -N 5
    """
    db = ChromaDBAdapter(path)
    if schema:
        schema_manager = SchemaProxy(schema)
    else:
        schema_manager = None

    # TODO: generalize
    filtered_kwargs = {k: v for k, v in kwargs.items() if v is not None}
    extractor = BasicExtractor(serialization_format=extract_format)
    if model:
        extractor.model_name = model
    if schema_manager:
        db.schema_proxy = schema
        extractor.schema_proxy = schema_manager
    dac = DragonAgent(knowledge_source=db, extractor=extractor)
    if docstore_path or docstore_collection:
        dac.document_adapter = ChromaDBAdapter(docstore_path)
        dac.document_adapter_collection = docstore_collection
    i = 0
    while i < number_of_entries:
        queries = dac.generate_queries(
            context_property=query_property, n=number_of_entries, collection=collection
        )
        logging.info(f"SUGGESTIONS: {queries}")
        if not queries:
            raise ValueError("No results")
        for query in queries:
            logging.info(f"SUGGESTION: {query}")
            ao = dac.complete(
                query,
                context_property=query_property,
                rules=rule,
                collection=collection,
                **filtered_kwargs,
            )
            print("---")
            dump(ao.object, format=output_format)
            i += 1


@main.command()
@path_option
@collection_option
=======
>>>>>>> f26f7316
@database_type_option
@docstore_database_type_option
@click.option(
    "-C/--no-C",
    "--conversation/--no-conversation",
    default=False,
    show_default=True,
    help="Whether to run in conversation mode.",
)
@model_option
@limit_option
@click.option("--field-to-predict", "-F", help="Field to predict")
@click.option(
    "--docstore-path",
    default=None,
    help="Path to a docstore to for additional unstructured knowledge.",
)
@click.option("--docstore-collection", default=None, help="Collection to use in the docstore.")
@click.option(
    "--generate-background/--no-generate-background",
    default=False,
    show_default=True,
    help="Whether to generate background knowledge.",
)
@click.option(
    "--rule",
    multiple=True,
    help="Rule to use for generating background knowledge.",
)
@click.option(
    "--id-file",
    "-i",
    type=click.File("r"),
    help="File to read ids from.",
)
@click.option(
    "--missing-only/--no-missing-only",
    default=True,
    show_default=True,
    help="Only generate missing values.",
)
@schema_option
def complete_all(
    path,
    collection,
    docstore_path,
    docstore_collection,
    conversation,
    rule: List[str],
    model,
    field_to_predict,
    schema,
    id_file,
    database_type,
    docstore_database_type,
    **kwargs,
):
    """
    Generate missing values for all objects

    Example:
    -------
        curategpt generate  -c obo_go
    """
    # TODO: NOT TESTED
    db = get_store(database_type, path)
    if schema:
        schema_manager = SchemaProxy(schema)
    else:
        schema_manager = None

    # TODO: generalize
    filtered_kwargs = {k: v for k, v in kwargs.items() if v is not None}
    extractor = BasicExtractor()
    if model:
        extractor.model_name = model
    if schema_manager:
        db.schema_proxy = schema
        extractor.schema_proxy = schema_manager
    dae = DragonAgent(knowledge_source=db, extractor=extractor)
    if docstore_path or docstore_collection:
        dae.document_adapter = get_store(docstore_database_type,docstore_path)
        dae.document_adapter_collection = docstore_collection
    object_ids = None
    if id_file:
        object_ids = [line.strip() for line in id_file.readlines()]
    it = dae.generate_all(
        collection=collection,
        field_to_predict=field_to_predict,
        rules=rule,
        object_ids=object_ids,
        **filtered_kwargs,
    )
    for pred in it:
        print(yaml.dump(pred.dict(), sort_keys=False))


@main.command()
@path_option
@collection_option
@database_type_option
@docstore_database_type_option
@click.option("--test-collection", "-T", required=True, help="Collection to use as the test set")
@click.option(
    "--hold-back-fields",
    "-F",
    required=True,
    help="Comma separated list of fields to predict in the test.",
)
@click.option(
    "--mask-fields",
    "-M",
    help="Comma separated list of fields to mask in the test.",
)
@model_option
@limit_option
@click.option(
    "--docstore-path",
    default=None,
    help="Path to a docstore to for additional unstructured knowledge.",
)
@click.option("--docstore-collection", default=None, help="Collection to use in the docstore.")
@click.option(
    "--generate-background/--no-generate-background",
    default=False,
    show_default=True,
    help="Whether to generate background knowledge.",
)
@click.option(
    "--rule",
    multiple=True,
    help="Rule to use for generating background knowledge.",
)
@click.option(
    "--report-file",
    "-o",
    type=click.File("w"),
    help="File to write report to.",
)
@click.option(
    "--num-tests",
    default=None,
    show_default=True,
    help="Number (max) of tests to run.",
)
@schema_option
def generate_evaluate(
    path,
    docstore_path,
    docstore_collection,
    model,
    schema,
    test_collection,
    num_tests,
    hold_back_fields,
    mask_fields,
    rule: List[str],
    database_type,
    docstore_database_type,
    **kwargs,
):
    """
    Evaluate generate using a test set.

    Example:
    -------
        curategpt -v generate-evaluate -c cdr_training -T cdr_test -F statements -m gpt-4
    """
    db = get_store(database_type,path)
    if schema:
        schema_manager = SchemaProxy(schema)
    else:
        schema_manager = None

    # filtered_kwargs = {k: v for k, v in kwargs.items() if v is not None}
    extractor = BasicExtractor()
    if model:
        extractor.model_name = model
    if schema_manager:
        db.schema_proxy = schema
        extractor.schema_proxy = schema_manager
    rage = DragonAgent(knowledge_source=db, extractor=extractor)
    if docstore_path or docstore_collection:
        rage.document_adapter = get_store(docstore_database_type,docstore_path)
        rage.document_adapter_collection = docstore_collection
    hold_back_fields = hold_back_fields.split(",")
    mask_fields = mask_fields.split(",") if mask_fields else []
    evaluator = DatabaseAugmentedCompletionEvaluator(
        agent=rage, fields_to_predict=hold_back_fields, fields_to_mask=mask_fields
    )
    results = evaluator.evaluate(test_collection, num_tests=num_tests, **kwargs)
    print(yaml.dump(results.dict(), sort_keys=False))


@main.command()
@path_option
@collection_option
@click.option(
    "--hold-back-fields",
    "-F",
    help="Comma separated list of fields to predict in the test.",
)
@click.option(
    "--mask-fields",
    "-M",
    help="Comma separated list of fields to mask in the test.",
)
@model_option
@limit_option
@click.option(
    "--generate-background/--no-generate-background",
    default=False,
    show_default=True,
    help="Whether to generate background knowledge.",
)
@click.option(
    "--rule",
    multiple=True,
    help="Rule to use for generating background knowledge.",
)
@click.option(
    "--report-file",
    "-o",
    type=click.File("w"),
    help="File to write report to.",
)
@click.option(
    "--num-testing",
    default=None,
    show_default=True,
    help="Number (max) of tests to run.",
)
@click.option(
    "--working-directory",
    "-W",
    help="Working directory to use.",
)
@click.option(
    "--fresh/--no-fresh",
    default=False,
    show_default=True,
    help="Whether to rebuild test/train collections.",
)
@generate_background_option
@click.argument("tasks", nargs=-1)
def evaluate(
    tasks,
    working_directory,
    path,
    model,
    generate_background,
    num_testing,
    hold_back_fields,
    mask_fields,
    rule: List[str],
    collection,
    **kwargs,
):
    """
    Evaluate given a task configuration.

    Example:
    -------
        curategpt evaluate src/curate_gpt/conf/tasks/bio-ont.tasks.yaml
    """
    normalized_tasks = []
    for task in tasks:
        if ":" in task:
            task = yaml.safe_load(task)
        else:
            task = yaml.safe_load(open(task))
        if isinstance(task, list):
            normalized_tasks.extend(task)
        else:
            normalized_tasks.append(task)
    for task in normalized_tasks:
        task_obj = Task(**task)
        if path:
            task_obj.path = path
        if working_directory:
            task_obj.working_directory = working_directory
        if collection:
            task_obj.source_collection = collection
        if model:
            task_obj.model_name = model
        if hold_back_fields:
            task_obj.hold_back_fields = hold_back_fields.split(",")
        if mask_fields:
            task_obj.mask_fields = mask_fields.split(",")
        if num_testing is not None:
            task_obj.num_testing = int(num_testing)
        if generate_background:
            task_obj.generate_background = generate_background
        if rule:
            # TODO
            task_obj.rules = rule
        result = run_task(task_obj, **kwargs)
        print(yaml.dump(result.dict(), sort_keys=False))


@main.command()
@database_type_option
@path_option
@click.option("--collections", required=True)
@click.option("--models", default="gpt-3.5-turbo")
@click.option("--fields-to-mask", default="id,original_id")
@click.option("--fields-to-predict", required=True)
@click.option("--num-testing", default=50, show_default=True)
@click.option("--background", default="false", show_default=True)
def evaluation_config(collections, models, fields_to_mask, fields_to_predict, background, **kwargs):
    tasks = []
    # TODO: is there anything to do?
    # db = get_store(kwargs["database_type"], kwargs["path"])
    for collection in collections.split(","):
        for model in models.split(","):
            for fp in fields_to_predict.split(","):
                for bg in background.split(","):
                    tc = Task(
                        source_db_path="db",
                        target_db_path="db",
                        model_name=model,
                        source_collection=collection,
                        fields_to_predict=[fp],
                        fields_to_mask=fields_to_mask.split(","),
                        generate_background=json.loads(bg),
                        stratified_collection=StratifiedCollection(
                            training_set_collection=f"{collection}_training",
                            testing_set_collection=f"{collection}_testing",
                        ),
                        **kwargs,
                    )
                    tasks.append(tc.dict(exclude_unset=True))
    print(yaml.dump(tasks, sort_keys=False))


@main.command()
@click.option(
    "--include-expected/--no-include-expected",
    "-E",
    default=False,
    show_default=True,
)
@click.argument("files", nargs=-1)
def evaluation_compare(files, include_expected=False):
    """Compare evaluation results."""
    dfs = []
    predicted_cols = []
    other_cols = []
    differentia_col = "method"
    for f in files:
        df = pd.read_csv(f, sep="\t", comment="#")
        df[differentia_col] = f
        if include_expected:
            include_expected = False
            base_df = df.copy()
            base_df[differentia_col] = "source"
            for c in base_df.columns:
                if c.startswith("expected_"):
                    new_col = c.replace("expected_", "predicted_")
                    base_df[new_col] = base_df[c]
            dfs.append(base_df)
        dfs.append(df)
        for c in df.columns:
            if c in predicted_cols or c in other_cols:
                continue
            if c.startswith("predicted_"):
                predicted_cols.append(c)
            else:
                other_cols.append(c)
    df = pd.concat(dfs)
    # df = pd.melt(df, id_vars=["masked_id", "file"], value_vars=["predicted_definition"])
    df = pd.melt(df, id_vars=list(other_cols), value_vars=list(predicted_cols))
    df = df.sort_values(by=list(other_cols))
    df.to_csv(sys.stdout, sep="\t", index=False)


@main.command()
@click.option(
    "--system",
    "-s",
    help="System gpt prompt to use.",
)
@click.option(
    "--prompt",
    "-p",
    default="What is the definition of {column}?",
)
@model_option
@click.argument("file")
def multiprompt(file, model, system, prompt):
    if model is None:
        model = "gpt-3.5-turbo"
    model_obj = get_model(model)
    with open(file) as f:
        for row in csv.DictReader(f, delimiter="\t"):
            resp = model_obj.prompt(system=system, prompt=prompt.format(**row)).text()
            resp = resp.replace("\n", " ")
            print("\t".join(list(row.values()) + [resp]))


@main.command()
@collection_option
@path_option
@model_option
@database_type_option
@click.option(
    "--show-references/--no-show-references",
    default=True,
    show_default=True,
    help="Whether to show references.",
)
@click.option(
    "_continue",
    "-C",
    "--continue",
    is_flag=True,
    flag_value=-1,
    help="Continue the most recent conversation.",
)
@click.option(
    "conversation_id",
    "--cid",
    "--conversation",
    help="Continue the conversation with the given ID.",
)
@click.argument("query")
def ask(query, path, collection, model, show_references, _continue, conversation_id, database_type):
    """Chat with data in a collection.

    Example:

        curategpt ask -c obo_go "What are the parts of the nucleus?"

    """
    db = get_store(database_type, path)
    extractor = BasicExtractor()
    if model:
        extractor.model_name = model
    conversation = None
    if conversation_id or _continue:
        # Load the conversation - loads most recent if no ID provided
        try:
            conversation = load_conversation(conversation_id)
            print(f"CONTINUING CONVERSATION {conversation}")
        except UnknownModelError as ex:
            raise click.ClickException(str(ex)) from ex
    chatbot = ChatAgent(path)
    chatbot.extractor = extractor
    chatbot.knowledge_source = db
    response = chatbot.chat(query, collection=collection, conversation=conversation)
    show_chat_response(response, show_references)


@main.command()
@click.option("--patch", help="Patch file.")
@click.option("--primary-key", help="Primary key for patch output")
@click.argument("input_file")
def apply_patch(input_file, patch, primary_key):
    """Apply a patch to a file/KB.

    This can be executed after `update`
    """
    objs = list(yaml.safe_load_all(open(input_file)))
    logging.info(f"Applying patch to {len(objs)} objects")
    patch = yaml.safe_load(open(patch))
    if primary_key:
        for inner_obj in objs:
            pk_val = inner_obj[primary_key]
            if pk_val in patch:
                actual_patch = patch[pk_val]
                logging.debug(f"Applying: {actual_patch}")
                jsonpatch.apply_patch(inner_obj, actual_patch, in_place=True)
    else:
        for obj in objs:
            jsonpatch.apply_patch(obj, patch, in_place=True)
    logging.info(f"Writing patch output for {len(objs)} objects")
    for obj in objs:
        print("---")
        print(yaml.dump(obj, sort_keys=False))


@main.command()
@collection_option
@path_option
@model_option
@database_type_option
@click.option(
    "--show-references/--no-show-references",
    default=True,
    show_default=True,
    help="Whether to show references.",
)
@click.option(
    "_continue",
    "-C",
    "--continue",
    is_flag=True,
    flag_value=-1,
    help="Continue the most recent conversation.",
)
@click.option(
    "conversation_id",
    "--cid",
    "--conversation",
    help="Continue the conversation with the given ID.",
)
@click.option(
    "--select",
    help="jsonpath expression to select objects from the input file.",
)
@click.argument("query")
def citeseek(query, path, collection, model, show_references, _continue, select, conversation_id, database_type):
    """Find citations for an object or statement.

    You can pass in a statement directly as an argument

    Example:

        curategpt -citeseek --model gpt-4o "Ivermectin cures COVID-19"

    Returns:

    .. code-block:: yaml

      - reference: PMID:35657909
        supports: REFUTE
        snippet: 'COVID-19 update: NIH recommends against ivermectin.'
        explanation: This reference clearly states that the National Institutes of Health
          (NIH) recommends against the use of ivermectin for COVID-19 treatment.
      - reference: PMID:35225114
        supports: REFUTE
        snippet: Due to concern for adverse events, specifically neurotoxicity, as well
          as a paucity of supporting evidence, the use of ivermectin as a routine treatment
          or preventive measure for COVID-19 infection is not recommended at this time.
        explanation: The reference indicates concerns about adverse events and a lack
          of supporting evidence, leading to the conclusion that ivermectin is not recommended
          for COVID-19 treatment.

    You can also pass a YAML file as an argument. All assertions within the YAML file
    will be individually checked.

    Example:

        curategpt -v  citeseek --model gpt-4o tests/input/citeseek-test.yaml
        curategpt -v citeseek --model gpt-4o -p duckdb/objects.duckdb -D duckdb "Continuant"


    """
    db = get_store(database_type, path)
    extractor = BasicExtractor()
    if model:
        extractor.model_name = model
    if not collection or collection == "pubmed":
        chatbot = PubmedWrapper(local_store=db, extractor=extractor)
    else:
        chatbot = ChatAgent(db, extractor=extractor, knowledge_source_collection=collection)
    ea = EvidenceAgent(chat_agent=chatbot)
    if Path(query).exists():
        try:
            logging.info(f"Testing if query is a file: {query}")
            parsed_obj = list(yaml.safe_load_all(open(query)))
            if isinstance(parsed_obj, list):
                objs = parsed_obj
            else:
                objs = [parsed_obj]
            logging.info(f"Loaded {len(objs)} objects from {query}")
            if select:
                logging.info(f"Selecting objects using {select}")
                # TODO: DRY
                import jsonpath_ng as jp

                path_expr = jp.parse(select)
                new_objs = []
                for obj in objs:
                    for match in path_expr.find(obj):
                        logging.debug(f"Match: {match.value}")
                        if isinstance(match.value, list):
                            new_objs.extend(match.value)
                        else:
                            new_objs.append(match.value)
                objs = new_objs
                logging.info(f"New {len(objs)} objects from {select}")
            for obj in objs:
                enhanced_obj = ea.find_evidence_complex(obj)
                print("---")
                print(yaml.dump(enhanced_obj, sort_keys=False), flush=True)
            return
        except Exception as ex:
            print(f"Error reading {query}: {ex}")
    logging.info(f"Query: {query}")
    response = ea.find_evidence_simple(query)
    print(yaml.dump(response, sort_keys=False))


@main.command()
@collection_option
@path_option
@model_option
@database_type_option
@click.option("--view", "-V", help="Name of the wrapper to use.")
@click.option("--name-field", help="Field for names.")
@click.option("--description-field", help="Field for descriptions.")
@click.option("--system-prompt", help="System gpt prompt to use.")
@click.argument("ids", nargs=-1)
def summarize(ids, path, collection, model, view, database_type, **kwargs):
    """
    Summarize a list of objects.

    Retrieves objects by ID from a knowledge source or wrapper and summarizes them.

    (this is a partial implementation of TALISMAN using CurateGPT)

    Example:
    -------
      curategpt summarize --model llama-2-7b-chat -V alliance_gene \
        --name-field symbol --description-field automatedGeneSynopsis \
        --system-prompt "What functions do these genes share?" \
        HGNC:3239 HGNC:7632 HGNC:4458 HGNC:9439 HGNC:29427 \
        HGNC:1160  HGNC:26270 HGNC:24682 HGNC:7225 HGNC:13797 \
        HGNC:9118  HGNC:6396  HGNC:9179 HGNC:25358
    """
    # TODO: with llama-2-7b-chat it's not working (ChunkedEncodingError)
    db = get_store(database_type, path)
    extractor = BasicExtractor()
    if model:
        extractor.model_name = model
    if view:
        db = get_wrapper(view)
    agent = SummarizationAgent(db, extractor=extractor, knowledge_source_collection=collection)
    response = agent.summarize(ids, **kwargs)
    print("# Response:")
    click.echo(response)


@main.command()
def plugins():
    "List installed plugins"
    print(yaml.dump(get_plugins()))


@main.group()
def collections():
    "Operate on collections in the store."


@collections.command(name="list")
@click.option(
    "--minimal/--no-minimal",
    default=False,
    show_default=True,
    help="Whether to show minimal information.",
)
@click.option(
    "--derived/--no-derived",
    default=True,
    show_default=True,
    help="Whether to show derived information.",
)
@click.option(
    "--peek/--no-peek",
    default=False,
    show_default=True,
    help="Whether to peek at the first few entries of the collection.",
)
@database_type_option
@path_option
def list_collections(database_type, path, peek: bool, minimal: bool, derived: bool):
    """List all collections"""
    logging.info(f"Listing collections in {path}")
    db = get_store(database_type, path)
    logging.info(f"Initialized: {db}")
    for cn in db.list_collection_names():
        if minimal:
            print(f"## Collection: {cn}")
            continue
        cm = db.collection_metadata(cn, include_derived=derived)
        if database_type == "chromadb":
            # TODO: make get_or_create abstract and implement in DBAdapter?
            c = db.client.get_or_create_collection(cn)
            print(f"## Collection: {cn} N={c.count()} meta={c.metadata} // {cm}")
            if peek:
                r = c.peek()
                for id_ in r["ids"]:
                    print(f" - {id_}")
        if database_type == "duckdb":
            print(f"## Collection: {cm}")
            if peek:
                # making sure if o[id] finds nothing we get the full obj
                r = list(db.peek(cn))
                for o, _, _ in r:
                    if 'id' in o:
                        print(f" - {o['id']}")
                    else:
                        print(f" - {o}")


@collections.command(name="delete")
@collection_option
@path_option
@database_type_option
def delete_collection(path, collection, database_type):
    """Delete a collections."""
    db = get_store(database_type, path)
    db.remove_collection(collection)


@collections.command(name="peek")
@collection_option
@database_type_option
@limit_option
@path_option
def peek_collection(path, collection, database_type, **kwargs):
    """Inspect a collection."""
    logging.info(f"Peeking at {collection} in {path}")
    db = get_store(database_type, path)
    if database_type == "chromadb":
        for obj in db.peek(collection, **kwargs):
            print(yaml.dump(obj, sort_keys=False))
    if database_type == "duckdb":
        for obj in db.peek(collection, **kwargs):
            print(yaml.dump(obj.metadatas, sort_keys=False))


@collections.command(name="dump")
@collection_option
@click.option("-o", "--output", default="-")
@click.option("--metadata-to-file", type=click.File("w"), default=None)
@click.option("--format", "-t", default="json", show_default=True)
@click.option("--include", "-I", multiple=True, help="Include a field.")
@path_option
@database_type_option
def dump_collection(path, collection, output, database_type, **kwargs):
    """
    Dump a collection to disk.

    There are two flavors of format:

    - streaming, flat lists of objects (e.g. jsonl)
    - complete (e.g json)

    with streaming formats it's necessary to also provide `--metadata-to-file` since
    the metadata header won't fit into the line-based formats.

    Example:

        curategpt collections dump -p stagedb -D chromadb -c objects -o objects.cur.json

    Example:

        curategpt collections dump  -c ont_cl -o cl.cur.jsonl -t jsonl --metadata-to-file cl.meta.json

    """
    logging.info(f"Dumping {collection} in {path}")
    db = get_store(database_type, path)
    db.dump(collection, to_file=output, **kwargs)


@collections.command(name="copy")
@collection_option
@click.option("--target-path")
@path_option
@database_type_option
def copy_collection(path, collection, target_path, database_type, **kwargs):
    """
    Copy a collection from one path to another.

    Example:

        curategpt collections copy -p stagedb --target-path db -c my_collection
    """
    # TODO: not tested
    logging.info(f"Copying {collection} in {path} to {target_path}")
    db = get_store(database_type, path)
    target = get_store(database_type, target_path)
    db.dump_then_load(collection, target=target)


@collections.command(name="split")
@collection_option
@database_type_option
@click.option(
    "--derived-collection-base",
    help=(
        "Base name for derived collections. Will be suffixed with _train, _test, _val."
        "If not provided, will use the same name as the original collection."
    ),
)
@model_option
@click.option(
    "--num-training",
    type=click.INT,
    help="Number of training examples to keep.",
)
@click.option(
    "--num-testing",
    type=click.INT,
    help="Number of testing examples to keep.",
)
@click.option(
    "--num-validation",
    default=0,
    show_default=True,
    type=click.INT,
    help="Number of validation examples to keep.",
)
@click.option(
    "--test-id-file",
    type=click.File("r"),
    help="File containing IDs of test objects.",
)
@click.option(
    "--ratio",
    type=click.FLOAT,
    help="Ratio of training to testing examples.",
)
@click.option(
    "--fields-to-predict",
    "-F",
    required=True,
    help="Comma separated list of fields to predict in the test. Candidate objects must have these fields.",
)
@click.option(
    "--output-path",
    "-o",
    required=True,
    help="Path to write the new store.",
)
@path_option
def split_collection(
    path, collection, derived_collection_base, output_path, model, test_id_file, database_type, **kwargs
):
    """
    Split a collection into test/train/validation.

    Example:
    -------
        curategpt -v collections split -c hp --num-training 10 --num-testing 20

    The above populates 2 new collections: hp_training and hp_testing.

    This can be run as a pre-processing step for generate-evaluate.
    """
    # TODO: not tested
    db = get_store(database_type, path)
    if test_id_file:
        kwargs["testing_identifiers"] = [line.strip().split()[0] for line in test_id_file]
        logging.info(
            f"Using {len(kwargs['testing_identifiers'])} testing identifiers from {test_id_file.name}"
        )
        logging.info(f"First 10: {kwargs['testing_identifiers'][:10]}")
    sc = stratify_collection(db, collection, **kwargs)
    output_db = get_store(database_type ,output_path)
    if not derived_collection_base:
        derived_collection_base = collection
    for sn in ["training", "testing", "validation"]:
        cn = f"{derived_collection_base}_{sn}"
        output_db.remove_collection(cn, exists_ok=True)
        objs = getattr(sc, f"{sn}_set", [])
        logging.info(f"Writing {len(objs)} objects to {cn}")
        output_db.insert(objs, collection=cn, model=model)


@collections.command(name="set")
@collection_option
@path_option
@database_type_option
@click.argument("metadata_yaml")
def set_collection_metadata(path, collection, database_type, metadata_yaml):
    """Set metadata for a collection."""
    # TODO: not tested
    db = get_store(database_type, path)
    db.update_collection_metadata(collection, **yaml.safe_load(metadata_yaml))


@main.group()
def ontology():
    "Use the ontology model"


@ontology.command(name="index")
@path_option
@collection_option
@model_option
@append_option
@database_type_option
@click.option(
    "--branches",
    "-b",
    help="Comma separated list node IDs representing branches to index.",
)
@click.option(
    "--index-fields",
    help="Fields to index; comma separated",
)
@click.argument("ont")
def index_ontology_command(
    ont, path, collection, append, model, index_fields, branches, database_type, **kwargs
):
    """
    Index an ontology.

    Example:
    -------
        curategpt ontology index -c obo_hp $db/hp.db -D duckdb
        curategpt ontology index -p stagedb/duck.db -c ont-hp sqlite:obo:hp -D duckdb

    """

    s = time.time()

    if os.path.isdir(path) & (database_type == "duckdb"):
        default_duckdb_path(path)

    oak_adapter = get_adapter(ont)
    view = OntologyWrapper(oak_adapter=oak_adapter)
    if branches:
        view.branches = branches.split(",")
    db = get_store(database_type, path)
    db.text_lookup = view.text_field
    if index_fields:
        fields = index_fields.split(",")

        # print(f"Indexing fields: {fields}")

        def _text_lookup(obj: Dict):
            vals = [str(obj.get(f)) for f in fields if f in obj]
            return " ".join(vals)

        db.text_lookup = _text_lookup
    if not append:
        db.remove_collection(collection, exists_ok=True)
    click.echo(f"Indexing {len(list(view.objects()))} objects")
    db.insert(view.objects(), collection=collection, model=model)
    db.update_collection_metadata(collection, object_type="OntologyClass")
    e = time.time()
    click.echo(f"Indexed {len(list(view.objects()))} in {e - s} seconds")


@main.group()
def embeddings():
    """Command group for handling embeddings."""
    pass


def download_file(url):
    """
    Helper function to download a file from a URL to a temporary file.
    """
    local_filename = tempfile.mktemp()
    with requests.get(url, stream=True) as r:
        r.raise_for_status()
        with open(local_filename, "wb") as f:
            for chunk in r.iter_content(chunk_size=8192):
                f.write(chunk)
    return local_filename


def load_embeddings_from_file(file_path, embedding_format=None):
    """
    Helper function to load embeddings from a file. Supports Parquet and CSV formats.
    """
    if (
        file_path.endswith(".parquet")
        or file_path.endswith(".parquet.gz")
        or embedding_format == "parquet"
    ):
        df = pd.read_parquet(file_path)
    elif file_path.endswith(".csv") or file_path.endswith(".csv.gz") or embedding_format == "csv":
        df = pd.read_csv(file_path)
    else:
        raise ValueError("Unsupported file type. Only Parquet and CSV files are supported.")
    return df.to_dict(orient="records")


@embeddings.command(name="load")
@path_option
@collection_option
@model_option
@append_option
@database_type_option
@click.option(
    "--embedding-format",
    "-f",
    type=click.Choice(["parquet", "csv"]),
    help="Format of the input file",
)
@click.argument("file_or_url")
def load_embeddings(path, collection, append, embedding_format, model, file_or_url, database_type):
    """
    Index embeddings from a local file or URL into a ChromaDB collection.
    """
    # TODO: not tested (its not really the usecase of the adapters, at least you wanna have
    # ids or belonging objects? otherwise insert will calc that on the fly
    # consider using add (working for chroma at least) and add to objects ?
    # Check if file_or_url is a URL
    if file_or_url.startswith("http://") or file_or_url.startswith("https://"):
        print(f"Downloading file from URL: {file_or_url}")
        file_path = download_file(file_or_url)
    else:
        file_path = file_or_url

    print(f"Loading embeddings from file: {file_path}")
    embeddings = load_embeddings_from_file(file_path, embedding_format)

    # Initialize the database adapter
    db = get_store(database_type, path)
    if append:
        if collection in db.list_collection_names():
            print(f"Collection '{collection}' already exists. Adding to the existing collection.")
    else:
        db.remove_collection(collection, exists_ok=True)

    # Insert embeddings into the collection
    db.insert(embeddings, model=model, collection=collection)
    print(f"Successfully indexed embeddings into collection '{collection}'.")


@main.group()
def view():
    "Virtual store/wrapper"


@view.command(name="objects")
@click.option("--view", "-V", required=True, help="Name of the wrapper to use.")
@click.option("--source-locator")
@click.option("--settings", help="YAML settings for the wrapper.")
@init_with_option
@click.argument("object_ids", nargs=-1)
def view_objects(view, init_with, settings, object_ids, **kwargs):
    """
    View objects in a virtual store.

    Example:
    -------
        curategpt view objects -V filesystem --init-with "root_directory: /path/to/data"

    """
    if init_with:
        for k, v in yaml.safe_load(init_with).items():
            kwargs[k] = v
    if settings:
        for k, v in yaml.safe_load(settings).items():
            kwargs[k] = v
    vstore = get_wrapper(view, **kwargs)
    if object_ids:
        for obj in vstore.objects(object_ids=object_ids):
            print(yaml.dump(obj, sort_keys=False))
    else:
        for obj in vstore.objects():
            print(yaml.dump(obj, sort_keys=False))


@view.command(name="unwrap")
@click.option("--view", "-V", required=True, help="Name of the wrapper to use.")
@click.option("--source-locator")
@path_option
@collection_option
@output_format_option
@database_type_option
@click.argument("input_file")
def unwrap_objects(input_file, view, path, collection, output_format, database_type, **kwargs):
    """
    Unwrap objects back to source schema.

    Example:
    -------

    Todo: duckdb adapter uses get_raw_objects, could impl same in chromadb adapter

    ----

    """
    vstore = get_wrapper(view, **kwargs)
    store = get_store(database_type, path)
    store.set_collection(collection)
    with open(input_file) as f:
        objs = yaml.safe_load_all(f)
        unwrapped = vstore.unwrap_object(objs, store=store)
        dump(unwrapped, output_format)


@view.command(name="search")
@click.option("--view", "-V")
@click.option("--source-locator")
@model_option
@limit_option
@init_with_option
@click.argument("query")
def view_search(query, view, model, init_with, limit, **kwargs):
    """Search in a virtual store."""
    if init_with:
        for k, v in yaml.safe_load(init_with).items():
            kwargs[k] = v
    vstore: BaseWrapper = get_wrapper(view, **kwargs)
    vstore.extractor = BasicExtractor(model_name=model)
    for obj, _dist, _ in vstore.search(query, limit=limit):
        print(yaml.dump(obj, sort_keys=False))


@view.command(name="index")
@path_option
@collection_option
@click.option("--view", "-V")
@click.option("--source-locator")
@batch_size_option
@model_option
@init_with_option
@append_option
@database_type_option
def view_index(
    view, path, append, collection, model, init_with, batch_size, database_type, **kwargs
):
    """Populate an index from a view.
    curategpt -v index -p stagedb --batch-size 10 -V hpoa  -c hpoa -m openai:  (that uses chroma by default)
    curategpt -v index -p stagedb/hpoa.duckdb --batch-size 10 -V hpoa  -c hpoa -m openai: -D duckdb

    """
    if os.path.isdir(path) & (database_type == "duckdb"):
        default_duckdb_path(path)

    if init_with:
        for k, v in yaml.safe_load(init_with).items():
            kwargs[k] = v
    wrapper: BaseWrapper = get_wrapper(view, **kwargs)
    store = get_store(database_type, path)

    if not append:
        if collection in store.list_collection_names():
            store.remove_collection(collection)
    objs = wrapper.objects()
    store.insert(objs, model=model, collection=collection, batch_size=batch_size)


@view.command(name="ask")
@click.option("--view", "-V")
@click.option("--source-locator")
@limit_option
@model_option
@click.option(
    "--expand/--no-expand",
    default=True,
    show_default=True,
    help="Whether to expand the search term using an LLM.",
)
@click.argument("query")
def view_ask(query, view, model, limit, expand, **kwargs):
    """Ask a knowledge source wrapper."""
    vstore: BaseWrapper = get_wrapper(view)
    vstore.extractor = BasicExtractor(model_name=model)
    chatbot = ChatAgent(knowledge_source=vstore)
    response = chatbot.chat(query, limit=limit, expand=expand)
    show_chat_response(response, True)


@main.group()
def pubmed():
    "Use pubmed"


@pubmed.command(name="search")
@collection_option
@path_option
@model_option
@database_type_option
@click.option(
    "--expand/--no-expand",
    default=True,
    show_default=True,
    help="Whether to expand the search term using an LLM.",
)
@click.argument("query")
def pubmed_search(query, path, model, database_type, **kwargs):
    pubmed = PubmedWrapper()
    db = get_store(database_type, path)
    extractor = BasicExtractor()
    if model:
        extractor.model_name = model
    pubmed.extractor = extractor
    pubmed.local_store = db
    results = pubmed.search(query, **kwargs)
    i = 0
    for obj, distance, _ in results:
        i += 1
        print(f"## {i} DISTANCE: {distance}")
        print(yaml.dump(obj, sort_keys=False))


@pubmed.command(name="ask")
@collection_option
@path_option
@model_option
@limit_option
@database_type_option
@click.option(
    "--show-references/--no-show-references",
    default=True,
    show_default=True,
    help="Whether to show references.",
)
@click.option(
    "--expand/--no-expand",
    default=True,
    show_default=True,
    help="Whether to expand the search term using an LLM.",
)
@click.argument("query")
def pubmed_ask(query, path, model, show_references, database_type, **kwargs):
    pubmed = PubmedWrapper()
    db = get_store(database_type, path)
    extractor = BasicExtractor()
    if model:
        extractor.model_name = model
    pubmed.extractor = extractor
    pubmed.local_store = db
    response = pubmed.chat(query, **kwargs)
    click.echo(response.formatted_body)
    if show_references:
        print("# References:")
        for ref, ref_text in response.references.items():
            print(f"## {ref}")
            print(ref_text)


def default_duckdb_path(path):
    path = os.path.join(path, "duck.duckdb")
    click.echo("You have to provide a path to a file : Defaulting to " + path)
    return path


if __name__ == "__main__":
    main()<|MERGE_RESOLUTION|>--- conflicted
+++ resolved
@@ -272,10 +272,7 @@
     encoding,
     remove_field,
     database_type,
-<<<<<<< HEAD
     view_settings,
-=======
->>>>>>> f26f7316
     **kwargs,
 ):
     """
@@ -1281,7 +1278,8 @@
 @main.command()
 @path_option
 @collection_option
-<<<<<<< HEAD
+@database_type_option
+@docstore_database_type_option
 @model_option
 @limit_option
 @click.option(
@@ -1377,8 +1375,6 @@
 @main.command()
 @path_option
 @collection_option
-=======
->>>>>>> f26f7316
 @database_type_option
 @docstore_database_type_option
 @click.option(
