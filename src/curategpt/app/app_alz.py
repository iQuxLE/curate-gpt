--- conflicted
+++ resolved
@@ -92,58 +92,6 @@
 def filtered_collection_names() -> List[str]:
     return [c for c in db.list_collection_names() if not c.endswith("_cached")]
 
-<<<<<<< HEAD
-def get_paperqa_collections() -> List[str]:
-    """Find all available PaperQA collections by scanning for .pkl files."""
-    collections = []
-    
-    # List of directories to search for PaperQA collections
-    search_dirs = [
-        Path("./paperqa_db"),
-        Path("./my_paperqa_db"),
-        Path("/Users/ck/Monarch/forks/curate-gpt/my_paperqa_db"),
-        Path("/Users/ck/Monarch/forks/curate-gpt/paperqa_db"),
-        Path("./test_papers"),
-    ]
-    
-    for directory in search_dirs:
-        if directory.exists() and directory.is_dir():
-            for file in directory.glob("*.pkl"):
-                collection_name = file.stem
-                collections.append(f"{PAPERQA_PREFIX}{collection_name}")
-    
-    return collections
-
-
-paperqa_collections = get_paperqa_collections()
-
-# Group collections by type
-st.sidebar.header("Collections")
-
-# Select from standard API sources
-collection_type = st.sidebar.radio(
-    "Knowledge source type",
-    ["Standard APIs", "Database Collections", "Trusted Papers (PaperQA)"],
-    index=0,
-    help="""
-    Choose the type of knowledge source:
-    - Standard APIs: External services like PubMed and Wikipedia
-    - Database Collections: Local database collections
-    - Trusted Papers: PDFs indexed with PaperQA
-    """
-=======
-
-collection = st.sidebar.selectbox(
-    "Choose collection",
-    [PUBMED, WIKIPEDIA] + filtered_collection_names() + ["No collection"],  # Added "No collection" option
-    index=0,  # Set PUBMED as default (index 0 since it's first in the list)
-    help="""
-    A collection is a knowledge base. It could be anything, but
-    it's likely your instance has some bio-ontologies pre-loaded.
-    Select 'No collection' to interact with the model directly without a knowledge base.
-    """,
->>>>>>> c8d79652
-)
 
 if collection_type == "Standard APIs":
     collection_options = [PUBMED, WIKIPEDIA]
@@ -247,13 +195,6 @@
     else:
         source = db
         knowledge_source_collection = collection
-<<<<<<< HEAD
-    
-    return ChatAgent(
-=======
-
-    agent = ChatAgentAlz(
->>>>>>> c8d79652
         knowledge_source=source,
         knowledge_source_collection=knowledge_source_collection,
         extractor=extractor,
